# blacklist
branches:
  except:
    - check-haproxy
    
language: python
python:
  - "2.6"
  - "2.7"
install:
  - pip install -r requirements.txt --use-mirrors
  - pip install . --use-mirrors
script: nosetests tests
before_script:
  - sudo apt-get install sysstat
<<<<<<< HEAD
  - curl -L https://github.com/downloads/elasticsearch/elasticsearch/elasticsearch-0.19.8.deb > /tmp/es.deb
=======
  - sudo apt-get install haproxy
  - curl -L https://raw.github.com/DataDog/dd-agent/check-haproxy/tests/haproxy.cfg > /tmp/haproxy.cfg
  - curl -L https://github.com/downloads/elasticsearch/elasticsearch/elasticsearch-0.19.4.deb > /tmp/es.deb
>>>>>>> 6e074b6c
  - sudo dpkg -i /tmp/es.deb
  - sudo service elasticsearch start
env:
  - DB=redis
notifications:
  irc:
    - "irc.freenode.org#datadog"<|MERGE_RESOLUTION|>--- conflicted
+++ resolved
@@ -13,13 +13,10 @@
 script: nosetests tests
 before_script:
   - sudo apt-get install sysstat
-<<<<<<< HEAD
   - curl -L https://github.com/downloads/elasticsearch/elasticsearch/elasticsearch-0.19.8.deb > /tmp/es.deb
-=======
   - sudo apt-get install haproxy
   - curl -L https://raw.github.com/DataDog/dd-agent/check-haproxy/tests/haproxy.cfg > /tmp/haproxy.cfg
   - curl -L https://github.com/downloads/elasticsearch/elasticsearch/elasticsearch-0.19.4.deb > /tmp/es.deb
->>>>>>> 6e074b6c
   - sudo dpkg -i /tmp/es.deb
   - sudo service elasticsearch start
 env:
