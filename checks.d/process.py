# (C) Datadog, Inc. 2010-2016
# (C) Luca Cipriani <luca@c9.io> 2013
# All rights reserved
# Licensed under Simplified BSD License (see LICENSE)

# stdlib
from collections import defaultdict
import time

# 3p
import psutil

# project
from checks import AgentCheck
from config import _is_affirmative
from utils.platform import Platform


DEFAULT_AD_CACHE_DURATION = 120
DEFAULT_PID_CACHE_DURATION = 120


ATTR_TO_METRIC = {
    'thr':              'threads',
    'cpu':              'cpu.pct',
    'rss':              'mem.rss',
    'vms':              'mem.vms',
    'real':             'mem.real',
    'open_fd':          'open_file_descriptors',
    'open_handle':      'open_handles',  # win32 only
    'r_count':          'ioread_count',  # FIXME: namespace me correctly (6.x), io.r_count
    'w_count':          'iowrite_count',  # FIXME: namespace me correctly (6.x) io.r_bytes
    'r_bytes':          'ioread_bytes',  # FIXME: namespace me correctly (6.x) io.w_count
    'w_bytes':          'iowrite_bytes',  # FIXME: namespace me correctly (6.x) io.w_bytes
    'ctx_swtch_vol':    'voluntary_ctx_switches',  # FIXME: namespace me correctly (6.x), ctx_swt.voluntary
    'ctx_swtch_invol':  'involuntary_ctx_switches',  # FIXME: namespace me correctly (6.x), ctx_swt.involuntary
    'run_time':         'run_time',
    'mem_pct':          'mem.pct'
}

ATTR_TO_METRIC_RATE = {
    'minflt':           'mem.page_faults.minor_faults',
    'cminflt':          'mem.page_faults.children_minor_faults',
    'majflt':           'mem.page_faults.major_faults',
    'cmajflt':          'mem.page_faults.children_major_faults'
}


class ProcessCheck(AgentCheck):
    def __init__(self, name, init_config, agentConfig, instances=None):
        AgentCheck.__init__(self, name, init_config, agentConfig, instances)

        # ad stands for access denied
        # We cache the PIDs getting this error and don't iterate on them
        # more often than `access_denied_cache_duration`
        # This cache is for all PIDs so it's global, but it should
        # be refreshed by instance
        self.last_ad_cache_ts = {}
        self.ad_cache = set()
        self.access_denied_cache_duration = int(
            init_config.get(
                'access_denied_cache_duration',
                DEFAULT_AD_CACHE_DURATION
            )
        )

        # By default cache the PID list for a while
        # Sometimes it's not wanted b/c it can mess with no-data monitoring
        # This cache is indexed per instance
        self.last_pid_cache_ts = {}
        self.pid_cache = {}
        self.pid_cache_duration = int(
            init_config.get(
                'pid_cache_duration',
                DEFAULT_PID_CACHE_DURATION
            )
        )

        if Platform.is_linux():
            procfs_path = init_config.get('procfs_path')
            if not procfs_path:
                procfs_path = self.agentConfig.get('procfs_path', '/proc').rstrip('/')

            psutil.PROCFS_PATH = procfs_path

        # Process cache, indexed by instance
        self.process_cache = defaultdict(dict)

    def should_refresh_ad_cache(self, name):
        now = time.time()
        return now - self.last_ad_cache_ts.get(name, 0) > self.access_denied_cache_duration

    def should_refresh_pid_cache(self, name):
        now = time.time()
        return now - self.last_pid_cache_ts.get(name, 0) > self.pid_cache_duration

    def find_pids(self, name, search_string=None, exact_match=True, pid_file=None, ignore_ad=True):
        """
        Create a set of pids of selected processes.
        Search for search_string or pid_file
        """
        if not self.should_refresh_pid_cache(name):
            return self.pid_cache[name]

        ad_error_logger = self.log.debug
        if not ignore_ad:
            ad_error_logger = self.log.error

        refresh_ad_cache = self.should_refresh_ad_cache(name)

        matching_pids = set()

        for proc in psutil.process_iter():
            # Skip access denied processes
            if not refresh_ad_cache and proc.pid in self.ad_cache:
                continue

            found = False

            try:
                if search_string is not None:
                    for string in search_string:
                        # FIXME 6.x: All has been deprecated from the doc, should be removed
                        if string == 'All':
                            found = True
                        if exact_match:
                            if proc.name() == string:
                                found = True
                        else:
                            cmdline = proc.cmdline()
                            if string in ' '.join(cmdline):
                                found = True

                elif pid_file is not None:
                    for pid in open(pid_file):
                        if proc.pid == int(pid.rstrip("\r\n")):
                            found = True
<<<<<<< HEAD

            except psutil.NoSuchProcess:
                self.log.warning('Process disappeared while scanning')
            except psutil.AccessDenied, e:
                ad_error_logger('Access denied to process with PID %s', proc.pid)
                ad_error_logger('Error: %s', e)
                if refresh_ad_cache:
                    self.ad_cache.add(proc.pid)
                if not ignore_ad:
                    raise
            else:
                if refresh_ad_cache:
                    self.ad_cache.discard(proc.pid)
                if found:
                    matching_pids.add(proc.pid)
                    break
=======
                except psutil.NoSuchProcess:
                    self.log.warning('Process disappeared while scanning')
                except psutil.AccessDenied as e:
                    ad_error_logger('Access denied to process with PID %s', proc.pid)
                    ad_error_logger('Error: %s', e)
                    if refresh_ad_cache:
                        self.ad_cache.add(proc.pid)
                    if not ignore_ad:
                        raise
                else:
                    if refresh_ad_cache:
                        self.ad_cache.discard(proc.pid)
                    if found:
                        matching_pids.add(proc.pid)
                        break
>>>>>>> 52e7eb60

        self.pid_cache[name] = matching_pids
        self.last_pid_cache_ts[name] = time.time()
        if refresh_ad_cache:
            self.last_ad_cache_ts[name] = time.time()
        return matching_pids

    def psutil_wrapper(self, process, method, accessors, *args, **kwargs):
        """
        A psutil wrapper that is calling
        * psutil.method(*args, **kwargs) and returns the result
        OR
        * psutil.method(*args, **kwargs).accessor[i] for each accessors given in
        a list, the result being indexed in a dictionary by the accessor name
        """

        if accessors is None:
            result = None
        else:
            result = {}

        # Ban certain method that we know fail
        if method == 'memory_info_ex'\
                and (Platform.is_win32() or Platform.is_solaris()):
            return result
        elif method == 'num_fds' and not Platform.is_unix():
            return result
        elif method == 'num_handles' and not Platform.is_win32():
            return result

        try:
            res = getattr(process, method)(*args, **kwargs)
            if accessors is None:
                result = res
            else:
                for acc in accessors:
                    try:
                        result[acc] = getattr(res, acc)
                    except AttributeError:
                        self.log.debug("psutil.%s().%s attribute does not exist", method, acc)
        except (NotImplementedError, AttributeError):
            self.log.debug("psutil method %s not implemented", method)
        except psutil.AccessDenied:
            self.log.debug("psutil was denied acccess for method %s", method)
        except psutil.NoSuchProcess:
            self.warning("Process {0} disappeared while scanning".format(process.pid))

        return result

    def get_process_state(self, name, pids):
        st = defaultdict(list)

        # Remove from cache the processes that are not in `pids`
        cached_pids = set(self.process_cache[name].keys())
        pids_to_remove = cached_pids - pids
        for pid in pids_to_remove:
            del self.process_cache[name][pid]

        for pid in pids:
            st['pids'].append(pid)

            new_process = False
            # If the pid's process is not cached, retrieve it
            if pid not in self.process_cache[name] or not self.process_cache[name][pid].is_running():
                new_process = True
                try:
                    self.process_cache[name][pid] = psutil.Process(pid)
                    self.log.debug('New process in cache: %s' % pid)
                # Skip processes dead in the meantime
                except psutil.NoSuchProcess:
                    self.warning('Process %s disappeared while scanning' % pid)
                    # reset the PID cache now, something changed
                    self.last_pid_cache_ts[name] = 0
                    continue

            p = self.process_cache[name][pid]

            meminfo = self.psutil_wrapper(p, 'memory_info', ['rss', 'vms'])
            st['rss'].append(meminfo.get('rss'))
            st['vms'].append(meminfo.get('vms'))

            mem_percent = self.psutil_wrapper(p, 'memory_percent', None)
            st['mem_pct'].append(mem_percent)

            # will fail on win32 and solaris
            shared_mem = self.psutil_wrapper(p, 'memory_info_ex', ['shared']).get('shared')
            if shared_mem is not None and meminfo.get('rss') is not None:
                st['real'].append(meminfo['rss'] - shared_mem)
            else:
                st['real'].append(None)

            ctxinfo = self.psutil_wrapper(p, 'num_ctx_switches', ['voluntary', 'involuntary'])
            st['ctx_swtch_vol'].append(ctxinfo.get('voluntary'))
            st['ctx_swtch_invol'].append(ctxinfo.get('involuntary'))

            st['thr'].append(self.psutil_wrapper(p, 'num_threads', None))

            cpu_percent = self.psutil_wrapper(p, 'cpu_percent', None)
            if not new_process:
                # psutil returns `0.` for `cpu_percent` the first time it's sampled on a process,
                # so save the value only on non-new processes
                st['cpu'].append(cpu_percent)

            st['open_fd'].append(self.psutil_wrapper(p, 'num_fds', None))
            st['open_handle'].append(self.psutil_wrapper(p, 'num_handles', None))

            ioinfo = self.psutil_wrapper(p, 'io_counters', ['read_count', 'write_count', 'read_bytes', 'write_bytes'])
            st['r_count'].append(ioinfo.get('read_count'))
            st['w_count'].append(ioinfo.get('write_count'))
            st['r_bytes'].append(ioinfo.get('read_bytes'))
            st['w_bytes'].append(ioinfo.get('write_bytes'))

            pagefault_stats = self.get_pagefault_stats(pid)
            if pagefault_stats is not None:
                (minflt, cminflt, majflt, cmajflt) = pagefault_stats
                st['minflt'].append(minflt)
                st['cminflt'].append(cminflt)
                st['majflt'].append(majflt)
                st['cmajflt'].append(cmajflt)
            else:
                st['minflt'].append(None)
                st['cminflt'].append(None)
                st['majflt'].append(None)
                st['cmajflt'].append(None)

            #calculate process run time
            create_time = self.psutil_wrapper(p, 'create_time', None)
            if create_time is not None:
                now = time.time()
                run_time = now - create_time
                st['run_time'].append(run_time)

        return st

    def get_pagefault_stats(self, pid):
        if not Platform.is_linux():
            return None

        def file_to_string(path):
            with open(path, 'r') as f:
                res = f.read()
            return res

        # http://man7.org/linux/man-pages/man5/proc.5.html
        try:
            data = file_to_string('/%s/%s/stat' % (psutil.PROCFS_PATH, pid))
        except Exception:
            self.log.debug('error getting proc stats: file_to_string failed'
                           'for /%s/%s/stat' % (psutil.PROCFS_PATH, pid))
            return None

        return map(lambda i: int(i), data.split()[9:13])

    def check(self, instance):
        name = instance.get('name', None)
        tags = instance.get('tags', [])
        exact_match = _is_affirmative(instance.get('exact_match', True))
        search_string = instance.get('search_string', None)
        pid_file = instance.get('pid_file', None)
        ignore_ad = _is_affirmative(instance.get('ignore_denied_access', True))
        pid = instance.get('pid')

<<<<<<< HEAD
        if name is None:
            raise KeyError('The "name" of process groups is mandatory')

        if search_string is None and pid_file is None:
            raise KeyError('The "search_string" or "pid_file" is mandatory')

        if search_string is not None:
            # FIXME 6.x remove me
            if "All" in search_string:
                self.warning('Deprecated: Having "All" in your search_string will'
                             'greatly reduce the performance of the check and '
                             'will be removed in a future version of the agent.')

            if not isinstance(search_string, list):
                raise KeyError('"search_string" parameter should be a list')

        pids = self.find_pids(
            name,
            search_string=search_string,
            exact_match=exact_match,
            pid_file=pid_file,
            ignore_ad=ignore_ad
        )
=======
        if not isinstance(search_string, list) and pid is None:
            raise KeyError('"search_string" parameter should be a list')

        # FIXME 6.x remove me
        if pid is None:
            if "All" in search_string:
                self.warning('Deprecated: Having "All" in your search_string will'
                         'greatly reduce the performance of the check and '
                         'will be removed in a future version of the agent.')

        if name is None:
            raise KeyError('The "name" of process groups is mandatory')

        if search_string is not None:
            pids = self.find_pids(
                name,
                search_string,
                exact_match,
                ignore_ad=ignore_ad
            )
        elif pid is not None:
            # we use Process(pid) as a means to search, if pid not found
            # psutil.NoSuchProcess is raised.
            pids = set([psutil.Process(pid).pid])
        else:
            raise ValueError('The "search_string" or "pid" options are required for process identification')
>>>>>>> 52e7eb60

        proc_state = self.get_process_state(name, pids)

        # FIXME 6.x remove the `name` tag
        tags.extend(['process_name:%s' % name, name])

        self.log.debug('ProcessCheck: process %s analysed', name)
        self.gauge('system.processes.number', len(pids), tags=tags)

        for attr, mname in ATTR_TO_METRIC.iteritems():
            vals = [x for x in proc_state[attr] if x is not None]
            # skip []
            if vals:
                if attr == 'run_time':
                    self.gauge('system.processes.%s.avg' % mname, sum(vals)/len(vals), tags=tags)
                    self.gauge('system.processes.%s.max' % mname, max(vals), tags=tags)
                    self.gauge('system.processes.%s.min' % mname, min(vals), tags=tags)

                # FIXME 6.x: change this prefix?
                else:
                    self.gauge('system.processes.%s' % mname, sum(vals), tags=tags)

        for attr, mname in ATTR_TO_METRIC_RATE.iteritems():
            vals = [x for x in proc_state[attr] if x is not None]
            if vals:
                self.rate('system.processes.%s' % mname, sum(vals), tags=tags)

        self._process_service_check(name, len(pids), instance.get('thresholds', None))

    def _process_service_check(self, name, nb_procs, bounds):
        '''
        Report a service check, for each process in search_string.
        Report as OK if the process is in the warning thresholds
                   CRITICAL             out of the critical thresholds
                   WARNING              out of the warning thresholds
        '''
        tag = ["process:%s" % name]
        status = AgentCheck.OK
        message_str = "PROCS %s: %s processes found for %s"
        status_str = {
            AgentCheck.OK: "OK",
            AgentCheck.WARNING: "WARNING",
            AgentCheck.CRITICAL: "CRITICAL"
        }

        if not bounds and nb_procs < 1:
            status = AgentCheck.CRITICAL
        elif bounds:
            warning = bounds.get('warning', [1, float('inf')])
            critical = bounds.get('critical', [1, float('inf')])

            if warning[1] < nb_procs or nb_procs < warning[0]:
                status = AgentCheck.WARNING
            if critical[1] < nb_procs or nb_procs < critical[0]:
                status = AgentCheck.CRITICAL

        self.service_check(
            "process.up",
            status,
            tags=tag,
            message=message_str % (status_str[status], nb_procs, name)
        )<|MERGE_RESOLUTION|>--- conflicted
+++ resolved
@@ -94,10 +94,10 @@
         now = time.time()
         return now - self.last_pid_cache_ts.get(name, 0) > self.pid_cache_duration
 
-    def find_pids(self, name, search_string=None, exact_match=True, pid_file=None, ignore_ad=True):
+    def find_pids(self, name, search_string=None, exact_match=True, ignore_ad=True):
         """
         Create a set of pids of selected processes.
-        Search for search_string or pid_file
+        Search for search_string
         """
         if not self.should_refresh_pid_cache(name):
             return self.pid_cache[name]
@@ -130,13 +130,6 @@
                             cmdline = proc.cmdline()
                             if string in ' '.join(cmdline):
                                 found = True
-
-                elif pid_file is not None:
-                    for pid in open(pid_file):
-                        if proc.pid == int(pid.rstrip("\r\n")):
-                            found = True
-<<<<<<< HEAD
-
             except psutil.NoSuchProcess:
                 self.log.warning('Process disappeared while scanning')
             except psutil.AccessDenied, e:
@@ -152,23 +145,6 @@
                 if found:
                     matching_pids.add(proc.pid)
                     break
-=======
-                except psutil.NoSuchProcess:
-                    self.log.warning('Process disappeared while scanning')
-                except psutil.AccessDenied as e:
-                    ad_error_logger('Access denied to process with PID %s', proc.pid)
-                    ad_error_logger('Error: %s', e)
-                    if refresh_ad_cache:
-                        self.ad_cache.add(proc.pid)
-                    if not ignore_ad:
-                        raise
-                else:
-                    if refresh_ad_cache:
-                        self.ad_cache.discard(proc.pid)
-                    if found:
-                        matching_pids.add(proc.pid)
-                        break
->>>>>>> 52e7eb60
 
         self.pid_cache[name] = matching_pids
         self.last_pid_cache_ts[name] = time.time()
@@ -327,40 +303,15 @@
         tags = instance.get('tags', [])
         exact_match = _is_affirmative(instance.get('exact_match', True))
         search_string = instance.get('search_string', None)
-        pid_file = instance.get('pid_file', None)
         ignore_ad = _is_affirmative(instance.get('ignore_denied_access', True))
         pid = instance.get('pid')
-
-<<<<<<< HEAD
-        if name is None:
-            raise KeyError('The "name" of process groups is mandatory')
-
-        if search_string is None and pid_file is None:
-            raise KeyError('The "search_string" or "pid_file" is mandatory')
-
-        if search_string is not None:
-            # FIXME 6.x remove me
-            if "All" in search_string:
-                self.warning('Deprecated: Having "All" in your search_string will'
-                             'greatly reduce the performance of the check and '
-                             'will be removed in a future version of the agent.')
-
-            if not isinstance(search_string, list):
-                raise KeyError('"search_string" parameter should be a list')
-
-        pids = self.find_pids(
-            name,
-            search_string=search_string,
-            exact_match=exact_match,
-            pid_file=pid_file,
-            ignore_ad=ignore_ad
-        )
-=======
-        if not isinstance(search_string, list) and pid is None:
-            raise KeyError('"search_string" parameter should be a list')
+        pid_file = instance.get('pid_file', None)
+
+        if not isinstance(search_string, list) and pid is None and pid_file is None:
+            raise KeyError('"search_string" or "pid" or "pid_file" parameter is requred')
 
         # FIXME 6.x remove me
-        if pid is None:
+        if pid is None and pid_file is None:
             if "All" in search_string:
                 self.warning('Deprecated: Having "All" in your search_string will'
                          'greatly reduce the performance of the check and '
@@ -380,9 +331,13 @@
             # we use Process(pid) as a means to search, if pid not found
             # psutil.NoSuchProcess is raised.
             pids = set([psutil.Process(pid).pid])
+        elif pid_file is not None:
+            file_pid = open(pid_file, 'r')
+            pid_line = file_pid.readline().splitlines()
+            pids = set([psutil.Process(pid_line[-1]).pid])
+            file_pid.close()
         else:
             raise ValueError('The "search_string" or "pid" options are required for process identification')
->>>>>>> 52e7eb60
 
         proc_state = self.get_process_state(name, pids)
 
