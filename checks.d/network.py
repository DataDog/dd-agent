"""
Collects network metrics.
"""
# stdlib
import re
<<<<<<< HEAD
import subprocess
from contextlib import contextmanager
from subprocess import check_output
=======
>>>>>>> cae3c60e

# project
from checks import AgentCheck
from utils.platform import Platform
from utils.subprocess_output import (
    get_subprocess_output,
    SubprocessOutputEmptyError,
)

BSD_TCP_METRICS = [
    (re.compile("^\s*(\d+) data packets \(\d+ bytes\) retransmitted\s*$"), 'system.net.tcp.retrans_packs'),
    (re.compile("^\s*(\d+) packets sent\s*$"), 'system.net.tcp.sent_packs'),
    (re.compile("^\s*(\d+) packets received\s*$"), 'system.net.tcp.rcv_packs')
]

SOLARIS_TCP_METRICS = [
    (re.compile("\s*tcpRetransSegs\s*=\s*(\d+)\s*"), 'system.net.tcp.retrans_segs'),
    (re.compile("\s*tcpOutDataSegs\s*=\s*(\d+)\s*"), 'system.net.tcp.in_segs'),
    (re.compile("\s*tcpInSegs\s*=\s*(\d+)\s*"), 'system.net.tcp.out_segs')
]

LINUX_SOCKSTATS_REGEX = (re.compile("sockets: used (?P<sockets_used>\d+)\n"
                 "TCP: inuse (?P<tcp_inuse>\d+) orphan (?P<orphans>\d+)"
                 " tw (?P<tw_count>\d+) alloc (?P<tcp_sockets>\d+)"
                 " mem (?P<tcp_pages>\d+)\n"
                 "UDP: inuse (?P<udp_inuse>\d+)"
                 "(?: mem (?P<udp_pages>\d+))?\n"
                 "(?:UDPLITE: inuse (?P<udplite_inuse>\d+)\n)?"
                 "RAW: inuse (?P<raw_inuse>\d+)\n"
                 "FRAG: inuse (?P<ip_frag_nqueues>\d+)"
                 " memory (?P<ip_frag_mem>\d+)\n"))

LINUX_SOCKSTAT_METRICS = [
    ("sockets_used", 'sockstat.sockets.used'),
    ("tcp_inuse", 'sockstat.sockets.tcp.inuse'),
    ("orphans", 'sockstat.sockets.tcp.orphan'),
    ("tw_count", 'sockstat.sockets.tcp.tw'),
    ("tcp_sockets", 'sockstat.sockets.tcp.alloc'),
    ("tcp_pages", 'sockstat.sockets.tcp.mem'),
    ("udp_inuse", 'sockstat.sockets.udp.inuse'),
    ("udp_pages", 'sockstat.sockets.udp.mem'),
    ("udplite_inuse", 'sockstat.sockets.udp.lite'),
    ("raw_inuse", 'sockstat.sockets.raw.inuse'),
    ("ip_frag_nqueues", 'sockstat.sockets.frag.inuse'),
    ("ip_frag_mem", 'sockstat.sockets.frag.memory')
]

@contextmanager
def opened_w_error(filename, mode="r"):
    try:
        f = open(filename, mode)
    except IOError, err:
        yield None, err
    else:
        try:
            yield f, None
        finally:
            f.close()


class Network(AgentCheck):

    SOURCE_TYPE_NAME = 'system'

    TCP_STATES = {
        "ss": {
            "ESTAB": "established",
            "SYN-SENT": "opening",
            "SYN-RECV": "opening",
            "FIN-WAIT-1": "closing",
            "FIN-WAIT-2": "closing",
            "TIME-WAIT": "time_wait",
            "UNCONN": "closing",
            "CLOSE-WAIT": "closing",
            "LAST-ACK": "closing",
            "LISTEN": "listening",
            "CLOSING": "closing",
        },
        "netstat": {
            "ESTABLISHED": "established",
            "SYN_SENT": "opening",
            "SYN_RECV": "opening",
            "FIN_WAIT1": "closing",
            "FIN_WAIT2": "closing",
            "TIME_WAIT": "time_wait",
            "CLOSE": "closing",
            "CLOSE_WAIT": "closing",
            "LAST_ACK": "closing",
            "LISTEN": "listening",
            "CLOSING": "closing",
        }
    }

    CX_STATE_GAUGE = {
        ('udp4', 'connections') : 'system.net.udp4.connections',
        ('udp6', 'connections') : 'system.net.udp6.connections',
        ('tcp4', 'established') : 'system.net.tcp4.established',
        ('tcp4', 'opening') : 'system.net.tcp4.opening',
        ('tcp4', 'closing') : 'system.net.tcp4.closing',
        ('tcp4', 'listening') : 'system.net.tcp4.listening',
        ('tcp4', 'time_wait') : 'system.net.tcp4.time_wait',
        ('tcp6', 'established') : 'system.net.tcp6.established',
        ('tcp6', 'opening') : 'system.net.tcp6.opening',
        ('tcp6', 'closing') : 'system.net.tcp6.closing',
        ('tcp6', 'listening') : 'system.net.tcp6.listening',
        ('tcp6', 'time_wait') : 'system.net.tcp6.time_wait',
    }

    def __init__(self, name, init_config, agentConfig, instances=None):
        AgentCheck.__init__(self, name, init_config, agentConfig, instances=instances)
        if instances is not None and len(instances) > 1:
            raise Exception("Network check only supports one configured instance.")

    def check(self, instance):
        if instance is None:
            instance = {}
        self._excluded_ifaces = instance.get('excluded_interfaces', [])
        self._collect_cx_state = instance.get('collect_connection_state', False)

        self._exclude_iface_re = None
        exclude_re = instance.get('excluded_interface_re', None)
        if exclude_re:
            self.log.debug("Excluding network devices matching: %s" % exclude_re)
            self._exclude_iface_re = re.compile(exclude_re)

        if Platform.is_linux():
            self._check_linux(instance)
        elif Platform.is_bsd():
            self._check_bsd(instance)
        elif Platform.is_solaris():
            self._check_solaris(instance)

    def _submit_devicemetrics(self, iface, vals_by_metric):
        if iface in self._excluded_ifaces or (self._exclude_iface_re and self._exclude_iface_re.match(iface)):
            # Skip this network interface.
            return False

        expected_metrics = [
            'bytes_rcvd',
            'bytes_sent',
            'packets_in.count',
            'packets_in.error',
            'packets_out.count',
            'packets_out.error',
        ]
        for m in expected_metrics:
            assert m in vals_by_metric
        assert len(vals_by_metric) == len(expected_metrics)

        count = 0
        for metric, val in vals_by_metric.iteritems():
            self.rate('system.net.%s' % metric, val, device_name=iface)
            count += 1
        self.log.debug("tracked %s network metrics for interface %s" % (count, iface))

    def _parse_value(self, v):
        if v == "-":
            return 0
        else:
            try:
                return long(v)
            except ValueError:
                return 0

    def _submit_regexed_values(self, output, regex_list):
        lines = output.splitlines()
        for line in lines:
            for regex, metric in regex_list:
                value = re.match(regex, line)
                if value:
                    self.rate(metric, self._parse_value(value.group(1)))

    def _check_linux(self, instance):
        if self._collect_cx_state:
            try:
                self.log.debug("Using `ss` to collect connection state")
                # Try using `ss` for increased performance over `netstat`
                for ip_version in ['4', '6']:
                    # Call `ss` for each IP version because there's no built-in way of distinguishing
                    # between the IP versions in the output
                    output, _, _ = get_subprocess_output(["ss", "-n", "-u", "-t", "-a", "-{0}".format(ip_version)], self.log)
                    lines = output.splitlines()
                    # Netid  State      Recv-Q Send-Q     Local Address:Port       Peer Address:Port
                    # udp    UNCONN     0      0              127.0.0.1:8125                  *:*
                    # udp    ESTAB      0      0              127.0.0.1:37036         127.0.0.1:8125
                    # udp    UNCONN     0      0        fe80::a00:27ff:fe1c:3c4:123          :::*
                    # tcp    TIME-WAIT  0      0          90.56.111.177:56867        46.105.75.4:143
                    # tcp    LISTEN     0      0       ::ffff:127.0.0.1:33217  ::ffff:127.0.0.1:7199
                    # tcp    ESTAB      0      0       ::ffff:127.0.0.1:58975  ::ffff:127.0.0.1:2181

                    metrics = self._parse_linux_cx_state(lines[1:], self.TCP_STATES['ss'], 1, ip_version=ip_version)
                    # Only send the metrics which match the loop iteration's ip version
                    for stat, metric in self.CX_STATE_GAUGE.iteritems():
                        if stat[0].endswith(ip_version):
                            self.gauge(metric, metrics.get(metric))

            except OSError:
                self.log.info("`ss` not found: using `netstat` as a fallback")
                output, _, _ = get_subprocess_output(["netstat", "-n", "-u", "-t", "-a"], self.log)
                lines = output.splitlines()
                # Active Internet connections (w/o servers)
                # Proto Recv-Q Send-Q Local Address           Foreign Address         State
                # tcp        0      0 46.105.75.4:80          79.220.227.193:2032     SYN_RECV
                # tcp        0      0 46.105.75.4:143         90.56.111.177:56867     ESTABLISHED
                # tcp        0      0 46.105.75.4:50468       107.20.207.175:443      TIME_WAIT
                # tcp6       0      0 46.105.75.4:80          93.15.237.188:58038     FIN_WAIT2
                # tcp6       0      0 46.105.75.4:80          79.220.227.193:2029     ESTABLISHED
                # udp        0      0 0.0.0.0:123             0.0.0.0:*
                # udp6       0      0 :::41458                :::*

                metrics = self._parse_linux_cx_state(lines[2:], self.TCP_STATES['netstat'], 5)
                for metric, value in metrics.iteritems():
                    self.gauge(metric, value)
            except SubprocessOutputEmptyError:
                self.log.exception("Error collecting connection stats.")

        proc = open('/proc/net/dev', 'r')
        try:
            lines = proc.readlines()
        finally:
            proc.close()
        # Inter-|   Receive                                                 |  Transmit
        #  face |bytes     packets errs drop fifo frame compressed multicast|bytes       packets errs drop fifo colls carrier compressed
        #     lo:45890956   112797   0    0    0     0          0         0    45890956   112797    0    0    0     0       0          0
        #   eth0:631947052 1042233   0   19    0   184          0      1206  1208625538  1320529    0    0    0     0       0          0
        #   eth1:       0        0   0    0    0     0          0         0           0        0    0    0    0     0       0          0
        for l in lines[2:]:
            cols = l.split(':', 1)
            x = cols[1].split()
            # Filter inactive interfaces
            if self._parse_value(x[0]) or self._parse_value(x[8]):
                iface = cols[0].strip()
                metrics = {
                    'bytes_rcvd': self._parse_value(x[0]),
                    'bytes_sent': self._parse_value(x[8]),
                    'packets_in.count': self._parse_value(x[1]),
                    'packets_in.error': self._parse_value(x[2]) + self._parse_value(x[3]),
                    'packets_out.count': self._parse_value(x[9]),
                    'packets_out.error':self._parse_value(x[10]) + self._parse_value(x[11]),
                }
                self._submit_devicemetrics(iface, metrics)

        try:
            proc = open('/proc/net/snmp', 'r')

            # IP:      Forwarding   DefaultTTL InReceives     InHdrErrors  ...
            # IP:      2            64         377145470      0            ...
            # Icmp:    InMsgs       InErrors   InDestUnreachs InTimeExcds  ...
            # Icmp:    1644495      1238       1643257        0            ...
            # IcmpMsg: InType3      OutType3
            # IcmpMsg: 1643257      1643257
            # Tcp:     RtoAlgorithm RtoMin     RtoMax         MaxConn      ...
            # Tcp:     1            200        120000         -1           ...
            # Udp:     InDatagrams  NoPorts    InErrors       OutDatagrams ...
            # Udp:     24249494     1643257    0              25892947     ...
            # UdpLite: InDatagrams  Noports    InErrors       OutDatagrams ...
            # UdpLite: 0            0          0              0            ...
            try:
                lines = proc.readlines()
            finally:
                proc.close()

            tcp_lines = [line for line in lines if line.startswith('Tcp:')]
            udp_lines = [line for line in lines if line.startswith('Udp:')]

            tcp_column_names = tcp_lines[0].strip().split()
            tcp_values = tcp_lines[1].strip().split()
            tcp_metrics = dict(zip(tcp_column_names, tcp_values))

            udp_column_names = udp_lines[0].strip().split()
            udp_values = udp_lines[1].strip().split()
            udp_metrics = dict(zip(udp_column_names, udp_values))

            # line start indicating what kind of metrics we're looking at
            assert(tcp_metrics['Tcp:'] == 'Tcp:')

            tcp_metrics_name = {
                'RetransSegs': 'system.net.tcp.retrans_segs',
                'InSegs'     : 'system.net.tcp.in_segs',
                'OutSegs'    : 'system.net.tcp.out_segs'
            }

            for key, metric in tcp_metrics_name.iteritems():
                self.rate(metric, self._parse_value(tcp_metrics[key]))

            assert(udp_metrics['Udp:'] == 'Udp:')

            udp_metrics_name = {
                'InDatagrams': 'system.net.udp.in_datagrams',
                'NoPorts': 'system.net.udp.no_ports',
                'InErrors': 'system.net.udp.in_errors',
                'OutDatagrams': 'system.net.udp.out_datagrams',
                'RcvbufErrors': 'system.net.udp.rcv_buf_errors',
                'SndbufErrors': 'system.net.udp.snd_buf_errors'
            }
            for key, metric in udp_metrics_name.iteritems():
                if key in udp_metrics:
                    self.rate(metric, self._parse_value(udp_metrics[key]))

        except IOError:
            # On Openshift, /proc/net/snmp is only readable by root
            self.log.debug("Unable to read /proc/net/snmp.")

<<<<<<< HEAD
        #SocktStat metrics
        for metric, value in self._linux_sockstat().items():
            self.gauge(metric, value)

=======
    # Parse the output of the command that retrieves the connection state (either `ss` or `netstat`)
    # Returns a dict metric_name -> value
    def _parse_linux_cx_state(self, lines, tcp_states, state_col, ip_version=None):
        metrics = dict.fromkeys(self.CX_STATE_GAUGE.values(), 0)
        for l in lines:
            cols = l.split()
            if cols[0].startswith('tcp'):
                protocol = "tcp{0}".format(ip_version) if ip_version else ("tcp4", "tcp6")[cols[0] == "tcp6"]
                if cols[state_col] in tcp_states:
                    metric = self.CX_STATE_GAUGE[protocol, tcp_states[cols[state_col]]]
                    metrics[metric] += 1
            elif cols[0].startswith('udp'):
                protocol = "udp{0}".format(ip_version) if ip_version else ("udp4", "udp6")[cols[0] == "udp6"]
                metric = self.CX_STATE_GAUGE[protocol, 'connections']
                metrics[metric] += 1

        return metrics
>>>>>>> cae3c60e

    def _check_bsd(self, instance):
        netstat_flags = ['-i', '-b']

        # FreeBSD's netstat truncates device names unless you pass '-W'
        if Platform.is_freebsd():
            netstat_flags.append('-W')

        try:
            output, _, _ = get_subprocess_output(["netstat"] + netstat_flags, self.log)
            lines = output.splitlines()
            # Name  Mtu   Network       Address            Ipkts Ierrs     Ibytes    Opkts Oerrs     Obytes  Coll
            # lo0   16384 <Link#1>                        318258     0  428252203   318258     0  428252203     0
            # lo0   16384 localhost   fe80:1::1           318258     -  428252203   318258     -  428252203     -
            # lo0   16384 127           localhost         318258     -  428252203   318258     -  428252203     -
            # lo0   16384 localhost   ::1                 318258     -  428252203   318258     -  428252203     -
            # gif0* 1280  <Link#2>                             0     0          0        0     0          0     0
            # stf0* 1280  <Link#3>                             0     0          0        0     0          0     0
            # en0   1500  <Link#4>    04:0c:ce:db:4e:fa 20801309     0 13835457425 15149389     0 11508790198     0
            # en0   1500  seneca.loca fe80:4::60c:ceff: 20801309     - 13835457425 15149389     - 11508790198     -
            # en0   1500  2001:470:1f 2001:470:1f07:11d 20801309     - 13835457425 15149389     - 11508790198     -
            # en0   1500  2001:470:1f 2001:470:1f07:11d 20801309     - 13835457425 15149389     - 11508790198     -
            # en0   1500  192.168.1     192.168.1.63    20801309     - 13835457425 15149389     - 11508790198     -
            # en0   1500  2001:470:1f 2001:470:1f07:11d 20801309     - 13835457425 15149389     - 11508790198     -
            # p2p0  2304  <Link#5>    06:0c:ce:db:4e:fa        0     0          0        0     0          0     0
            # ham0  1404  <Link#6>    7a:79:05:4d:bf:f5    30100     0    6815204    18742     0    8494811     0
            # ham0  1404  5             5.77.191.245       30100     -    6815204    18742     -    8494811     -
            # ham0  1404  seneca.loca fe80:6::7879:5ff:    30100     -    6815204    18742     -    8494811     -
            # ham0  1404  2620:9b::54 2620:9b::54d:bff5    30100     -    6815204    18742     -    8494811     -

            headers = lines[0].split()

            # Given the irregular structure of the table above, better to parse from the end of each line
            # Verify headers first
            #          -7       -6       -5        -4       -3       -2        -1
            for h in ("Ipkts", "Ierrs", "Ibytes", "Opkts", "Oerrs", "Obytes", "Coll"):
                if h not in headers:
                    self.logger.error("%s not found in %s; cannot parse" % (h, headers))
                    return False

            current = None
            for l in lines[1:]:
                # Another header row, abort now, this is IPv6 land
                if "Name" in l:
                    break

                x = l.split()
                if len(x) == 0:
                    break

                iface = x[0]
                if iface.endswith("*"):
                    iface = iface[:-1]
                if iface == current:
                    # skip multiple lines of same interface
                    continue
                else:
                    current = iface

                # Filter inactive interfaces
                if self._parse_value(x[-5]) or self._parse_value(x[-2]):
                    iface = current
                    metrics = {
                        'bytes_rcvd': self._parse_value(x[-5]),
                        'bytes_sent': self._parse_value(x[-2]),
                        'packets_in.count': self._parse_value(x[-7]),
                        'packets_in.error': self._parse_value(x[-6]),
                        'packets_out.count': self._parse_value(x[-4]),
                        'packets_out.error':self._parse_value(x[-3]),
                    }
                    self._submit_devicemetrics(iface, metrics)
        except SubprocessOutputEmptyError:
            self.log.exception("Error collecting connection stats.")


        try:
            netstat, _, _ = get_subprocess_output(["netstat", "-s", "-p" "tcp"], self.log)
            #3651535 packets sent
            #        972097 data packets (615753248 bytes)
            #        5009 data packets (2832232 bytes) retransmitted
            #        0 resends initiated by MTU discovery
            #        2086952 ack-only packets (471 delayed)
            #        0 URG only packets
            #        0 window probe packets
            #        310851 window update packets
            #        336829 control packets
            #        0 data packets sent after flow control
            #        3058232 checksummed in software
            #        3058232 segments (571218834 bytes) over IPv4
            #        0 segments (0 bytes) over IPv6
            #4807551 packets received
            #        1143534 acks (for 616095538 bytes)
            #        165400 duplicate acks
            #        ...

            self._submit_regexed_values(netstat, BSD_TCP_METRICS)
        except SubprocessOutputEmptyError:
            self.log.exception("Error collecting TCP stats.")


    def _check_solaris(self, instance):
        # Can't get bytes sent and received via netstat
        # Default to kstat -p link:0:
<<<<<<< HEAD
        netstat = subprocess.Popen(["kstat", "-p", "link:0:"],
                                   stdout=subprocess.PIPE,
                                   close_fds=True).communicate()[0]
        metrics_by_interface = self._parse_solaris_netstat(netstat)
        for interface, metrics in metrics_by_interface.iteritems():
            self._submit_devicemetrics(interface, metrics)

        netstat = subprocess.Popen(["netstat", "-s","-P" "tcp"],
                                   stdout=subprocess.PIPE,
                                   close_fds=True).communicate()[0]
        # TCP: tcpRtoAlgorithm=     4 tcpRtoMin           =   200
        # tcpRtoMax           = 60000 tcpMaxConn          =    -1
        # tcpActiveOpens      =    57 tcpPassiveOpens     =    50
        # tcpAttemptFails     =     1 tcpEstabResets      =     0
        # tcpCurrEstab        =     0 tcpOutSegs          =   254
        # tcpOutDataSegs      =   995 tcpOutDataBytes     =1216733
        # tcpRetransSegs      =     0 tcpRetransBytes     =     0
        # tcpOutAck           =   185 tcpOutAckDelayed    =     4
        # ...
        self._submit_regexed_values(netstat, SOLARIS_TCP_METRICS)
=======
        try:
            netstat, _, _ = get_subprocess_output(["kstat", "-p", "link:0:"], self.log)
            metrics_by_interface = self._parse_solaris_netstat(netstat)
            for interface, metrics in metrics_by_interface.iteritems():
                self._submit_devicemetrics(interface, metrics)
        except SubprocessOutputEmptyError:
            self.log.exception("Error collecting kstat stats.")

        try:
            netstat, _, _ = get_subprocess_output(["netstat", "-s", "-P" "tcp"], self.log)
            # TCP: tcpRtoAlgorithm=     4 tcpRtoMin           =   200
            # tcpRtoMax           = 60000 tcpMaxConn          =    -1
            # tcpActiveOpens      =    57 tcpPassiveOpens     =    50
            # tcpAttemptFails     =     1 tcpEstabResets      =     0
            # tcpCurrEstab        =     0 tcpOutSegs          =   254
            # tcpOutDataSegs      =   995 tcpOutDataBytes     =1216733
            # tcpRetransSegs      =     0 tcpRetransBytes     =     0
            # tcpOutAck           =   185 tcpOutAckDelayed    =     4
            # ...
            self._submit_regexed_values(netstat, SOLARIS_TCP_METRICS)
        except SubprocessOutputEmptyError:
            self.log.exception("Error collecting TCP stats.")
>>>>>>> cae3c60e


    def _parse_solaris_netstat(self, netstat_output):
        """
        Return a mapping of network metrics by interface. For example:
            { interface:
                {'bytes_sent': 0,
                  'bytes_rcvd': 0,
                  'bytes_rcvd': 0,
                  ...
                }
            }
        """
        # Here's an example of the netstat output:
        #
        # link:0:net0:brdcstrcv   527336
        # link:0:net0:brdcstxmt   1595
        # link:0:net0:class       net
        # link:0:net0:collisions  0
        # link:0:net0:crtime      16359935.2637943
        # link:0:net0:ierrors     0
        # link:0:net0:ifspeed     10000000000
        # link:0:net0:ipackets    682834
        # link:0:net0:ipackets64  682834
        # link:0:net0:link_duplex 0
        # link:0:net0:link_state  1
        # link:0:net0:multircv    0
        # link:0:net0:multixmt    1595
        # link:0:net0:norcvbuf    0
        # link:0:net0:noxmtbuf    0
        # link:0:net0:obytes      12820668
        # link:0:net0:obytes64    12820668
        # link:0:net0:oerrors     0
        # link:0:net0:opackets    105445
        # link:0:net0:opackets64  105445
        # link:0:net0:rbytes      113983614
        # link:0:net0:rbytes64    113983614
        # link:0:net0:snaptime    16834735.1607669
        # link:0:net0:unknowns    0
        # link:0:net0:zonename    53aa9b7e-48ba-4152-a52b-a6368c3d9e7c
        # link:0:net1:brdcstrcv   4947620
        # link:0:net1:brdcstxmt   1594
        # link:0:net1:class       net
        # link:0:net1:collisions  0
        # link:0:net1:crtime      16359935.2839167
        # link:0:net1:ierrors     0
        # link:0:net1:ifspeed     10000000000
        # link:0:net1:ipackets    4947620
        # link:0:net1:ipackets64  4947620
        # link:0:net1:link_duplex 0
        # link:0:net1:link_state  1
        # link:0:net1:multircv    0
        # link:0:net1:multixmt    1594
        # link:0:net1:norcvbuf    0
        # link:0:net1:noxmtbuf    0
        # link:0:net1:obytes      73324
        # link:0:net1:obytes64    73324
        # link:0:net1:oerrors     0
        # link:0:net1:opackets    1594
        # link:0:net1:opackets64  1594
        # link:0:net1:rbytes      304384894
        # link:0:net1:rbytes64    304384894
        # link:0:net1:snaptime    16834735.1613302
        # link:0:net1:unknowns    0
        # link:0:net1:zonename    53aa9b7e-48ba-4152-a52b-a6368c3d9e7c

        # A mapping of solaris names -> datadog names
        metric_by_solaris_name = {
            'rbytes64':'bytes_rcvd',
            'obytes64':'bytes_sent',
            'ipackets64':'packets_in.count',
            'ierrors':'packets_in.error',
            'opackets64':'packets_out.count',
            'oerrors':'packets_out.error',
        }

        lines = [l for l in netstat_output.splitlines() if len(l) > 0]

        metrics_by_interface = {}

        for l in lines:
            # Parse the metric & interface.
            cols = l.split()
            link, n, iface, name = cols[0].split(":")
            assert link == "link"

            # Get the datadog metric name.
            ddname = metric_by_solaris_name.get(name, None)
            if ddname is None:
                continue

            # Add it to this interface's list of metrics.
            metrics = metrics_by_interface.get(iface, {})
            metrics[ddname] = self._parse_value(cols[1])
            metrics_by_interface[iface] = metrics

        return metrics_by_interface

    def _linux_sockstat_get_conntrack_max(self):
        proc_name = '/proc/sys/net/ipv4/ip_conntrack_max'
        with opened_w_error(proc_name,'r') as (proc, err):
            if err:
                self.log.info("Unable to read %s - %s" % (proc_name, str(err)))
            else:
                return int(proc.readline())

    def _linux_sockstat_get_conntrack_count(self):
        proc_name = '/proc/sys/net/ipv4/netfilter/ip_conntrack_count'
        with opened_w_error(proc_name,'r') as (proc, err):
            if err:
                self.log.info("Unable to read %s - %s" % (proc_name, str(err)))
            else:
                return int(proc.readline())

    def _linux_sockstat_get_max_orphans(self):
        proc_name = '/proc/sys/net/ipv4/tcp_max_orphans'
        with opened_w_error(proc_name,'r') as (proc, err):
            if err:
                self.log.info("Unable to read %s - %s" % (proc_name, str(err)))
            else:
                return int(proc.readline())

    def _linux_sockstat_get_size_of_page(self):
        return long(check_output(["/usr/bin/getconf", "PAGESIZE"]))

    def _linux_sockstat_get_max_memory(self):
        sizeofpageinbytes = self._linux_sockstat_get_size_of_page()
        proc_name = '/proc/sys/net/ipv4/tcp_mem'
        with opened_w_error(proc_name,'r') as (proc, err):
            if err:
                self.log.info("Unable to read %s - %s" % (proc_name, str(err)))
            else:
                tcpmem = proc.readline()
                tcpmemline = tcpmem.split()
                maxmemoryinbytes = sizeofpageinbytes * tcpmemline[2]
                return long(maxmemoryinbytes)

    def _linux_sockstat(self):
        proc_name = '/proc/net/sockstat'
        with opened_w_error(proc_name,'r') as (proc, err):
            if err:
                self.log.info("Unable to read %s - %s" % (proc_name, str(err)))
            else:
                lines = proc.read()
                match = re.match(LINUX_SOCKSTATS_REGEX, lines)
                if not match:
                    self.log.debug("Unable to parse %s." % proc_name)
                    return

                metrics = dict()
                group, metric = None, None
                for group, metric in LINUX_SOCKSTAT_METRICS:
                    metrics[metric] = match.group(group)
                tcpmem = long(metrics['sockstat.sockets.tcp.alloc']) * self._linux_sockstat_get_size_of_page()
                metrics['linux.kernel.tcp.memorypercentused'] = (long(tcpmem) / self._linux_sockstat_get_max_memory()) * 100
                metrics['linux.kernel.tcp.orphanthresholdpercentage'] = ((long(metrics['sockstat.sockets.tcp.orphan']) * 4) / self._linux_sockstat_get_max_orphans()) * 100
                metrics['linux.netfilter.conntrack.count'] = self._linux_sockstat_get_conntrack_count()
                metrics['linux.netfilter.conntrack.max'] = self._linux_sockstat_get_conntrack_max()
                self.log.debug(metrics)
                return metrics

if __name__ == '__main__':
    # For tests porposes
    net = Network(None,None,None,None)
    print net._linux_sockstat()<|MERGE_RESOLUTION|>--- conflicted
+++ resolved
@@ -3,12 +3,9 @@
 """
 # stdlib
 import re
-<<<<<<< HEAD
 import subprocess
 from contextlib import contextmanager
 from subprocess import check_output
-=======
->>>>>>> cae3c60e
 
 # project
 from checks import AgentCheck
@@ -125,6 +122,7 @@
     def check(self, instance):
         if instance is None:
             instance = {}
+
         self._excluded_ifaces = instance.get('excluded_interfaces', [])
         self._collect_cx_state = instance.get('collect_connection_state', False)
 
@@ -312,12 +310,6 @@
             # On Openshift, /proc/net/snmp is only readable by root
             self.log.debug("Unable to read /proc/net/snmp.")
 
-<<<<<<< HEAD
-        #SocktStat metrics
-        for metric, value in self._linux_sockstat().items():
-            self.gauge(metric, value)
-
-=======
     # Parse the output of the command that retrieves the connection state (either `ss` or `netstat`)
     # Returns a dict metric_name -> value
     def _parse_linux_cx_state(self, lines, tcp_states, state_col, ip_version=None):
@@ -335,7 +327,11 @@
                 metrics[metric] += 1
 
         return metrics
->>>>>>> cae3c60e
+
+        #SocktStat metrics
+        for metric, value in self._linux_sockstat().items():
+            self.gauge(metric, value)
+
 
     def _check_bsd(self, instance):
         netstat_flags = ['-i', '-b']
@@ -439,28 +435,6 @@
     def _check_solaris(self, instance):
         # Can't get bytes sent and received via netstat
         # Default to kstat -p link:0:
-<<<<<<< HEAD
-        netstat = subprocess.Popen(["kstat", "-p", "link:0:"],
-                                   stdout=subprocess.PIPE,
-                                   close_fds=True).communicate()[0]
-        metrics_by_interface = self._parse_solaris_netstat(netstat)
-        for interface, metrics in metrics_by_interface.iteritems():
-            self._submit_devicemetrics(interface, metrics)
-
-        netstat = subprocess.Popen(["netstat", "-s","-P" "tcp"],
-                                   stdout=subprocess.PIPE,
-                                   close_fds=True).communicate()[0]
-        # TCP: tcpRtoAlgorithm=     4 tcpRtoMin           =   200
-        # tcpRtoMax           = 60000 tcpMaxConn          =    -1
-        # tcpActiveOpens      =    57 tcpPassiveOpens     =    50
-        # tcpAttemptFails     =     1 tcpEstabResets      =     0
-        # tcpCurrEstab        =     0 tcpOutSegs          =   254
-        # tcpOutDataSegs      =   995 tcpOutDataBytes     =1216733
-        # tcpRetransSegs      =     0 tcpRetransBytes     =     0
-        # tcpOutAck           =   185 tcpOutAckDelayed    =     4
-        # ...
-        self._submit_regexed_values(netstat, SOLARIS_TCP_METRICS)
-=======
         try:
             netstat, _, _ = get_subprocess_output(["kstat", "-p", "link:0:"], self.log)
             metrics_by_interface = self._parse_solaris_netstat(netstat)
@@ -483,7 +457,6 @@
             self._submit_regexed_values(netstat, SOLARIS_TCP_METRICS)
         except SubprocessOutputEmptyError:
             self.log.exception("Error collecting TCP stats.")
->>>>>>> cae3c60e
 
 
     def _parse_solaris_netstat(self, netstat_output):
