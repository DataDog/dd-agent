# stdlib
import subprocess
import os
import sys
import re
import traceback

# project
from checks import AgentCheck
from util import Platform

# 3rd party
import pymysql

GAUGE = "gauge"
RATE = "rate"

STATUS_VARS = {
    'Slow_queries': ('mysql.performance.slow_queries', RATE),
    # MySQL command metrics
    'Queries': ('mysql.performance.queries', RATE),
    'Questions': ('mysql.performance.questions', RATE),
    'Com_select': ('mysql.performance.com_select', RATE),
    'Com_delete': ('mysql.performance.com_delete', RATE),
    'Com_insert': ('mysql.performance.com_insert', RATE),
    'Com_update': ('mysql.performance.com_update', RATE),
    'Com_replace': ('mysql.performance.com_replace', RATE),
    'Com_load': ('mysql.performance.com_load', RATE),
    'Com_delete_multi': ('mysql.performance.com_delete_multi', RATE),
    'Com_insert_select': ('mysql.performance.com_insert_select', RATE),
    'Com_update_multi': ('mysql.performance.com_update_multi', RATE),
    'Com_replace_select': ('mysql.performance.com_replace_select', RATE),
    # MySQL connections metrics
    'Max_connections': ('mysql.net.max_connections_available', GAUGE),
    'Max_used_connections': ('mysql.net.max_connections', RATE),
    'Aborted_clients': ('mysql.net.aborted_clients', RATE),
    'Aborted_connects': ('mysql.net.aborted_connects', RATE),
    'Connections': ('mysql.net.connections', RATE),
    # Table cache metrics
    'Table_cache_size': ('mysql.performance.table_cache_size', GAUGE),
    'Open_files': ('mysql.performance.open_files', GAUGE),
    'Open_tables': ('mysql.performance.open_tables', GAUGE),
    'Opened_tables': ('mysql.performance.opened_tables', RATE),
    'Table_open_cache_hits': ('mysql.performance.table_cache_hits', RATE),
    'Table_open_cache_misses': ('mysql.performance.table_cache_misses', RATE),
    # Handler metrics
    'Handler_write':('mysql.performance.handler_write', RATE),
    'Handler_update':('mysql.performance.handler_update', RATE),
    'Handler_delete':('mysql.performance.handler_delete', RATE),
    'Handler_read_first':('mysql.performance.handler_read_first', RATE),
    'Handler_read_key':('mysql.performance.handler_read_key', RATE),
    'Handler_read_next':('mysql.performance.handler_read_next', RATE),
    'Handler_read_prev':('mysql.performance.handler_read_prev', RATE),
    'Handler_read_rnd':('mysql.performance.handler_read_rnd', RATE),
    'Handler_read_rnd_next':('mysql.performance.handler_read_rnd_next', RATE),
    'Handler_commit':('mysql.performance.handler_commit', RATE),
    'Handler_rollback':('mysql.performance.handler_rollback', RATE),
    # Network metrics
    'Bytes_sent':('mysql.performance.bytes_sent', RATE),
    'Bytes_received':('mysql.performance.bytes_received', RATE),
    # Query cache metrics
    'Qcache_queries_in_cache':('mysql.performance.qcache_queries_in_cache', GAUGE),
    'Qcache_hits':('mysql.performance.qcache_hits', RATE),
    'Qcache_inserts':('mysql.performance.qcache_inserts', RATE),
    'Qcache_not_cached':('mysql.performance.qcache_not_cached', RATE),
    'Qcache_lowmem_prunes':('mysql.performance.qcache_lowmem_prunes', RATE),
    'Qcache_size':('mysql.performance.qcache_size', GAUGE),
    'Qcache_free_memory':('mysql.performance.qcache_free_memory', GAUGE),
    # Select query type metrics
    'Select_full_join':('mysql.performance.select_full_join', RATE),
    'Select_full_range_join':('mysql.performance.select_full_range_join', RATE),
    'Select_range':('mysql.performance.select_range', RATE),
    'Select_range_check':('mysql.performance.select_range_check', RATE),
    'Select_scan':('mysql.performance.select_scan', RATE),
    # Sort related metrics
    'Sort_rows':('mysql.performance.sort_rows', RATE),
    'Sort_range':('mysql.performance.sort_range', RATE),
    'Sort_merge_passes':('mysql.performance.sort_merge_passes', RATE),
    'Sort_scan':('mysql.performance.sort_scan', RATE),
    # Table locks related metrics
    'Table_locks_immediate': ('mysql.performance.table_locks_immediate', RATE),
    'Table_locks_waited': ('mysql.performance.table_locks_waited', RATE),
    # Temporary table metrics
    'Created_tmp_tables': ('mysql.performance.created_tmp_tables', RATE),
    'Created_tmp_disk_tables': ('mysql.performance.created_tmp_disk_tables', RATE),
    'Created_tmp_files': ('mysql.performance.created_tmp_files', RATE),
    # MySQL threads metrics
    'Thread_cache_size': ('mysql.performance.thread_cache_size', GAUGE),
    'Threads_connected': ('mysql.performance.threads_connected', GAUGE),
    'Threads_running': ('mysql.performance.threads_running', GAUGE),
    'Threads_created': ('mysql.performance.threads_created', GAUGE),
    'Threads_cached': ('mysql.performance.threads_cached', GAUGE),
    # MyISAM metrics start below
    'Key_read_requests': ('mysql.myisam.key_read_requests', RATE),
    'Key_reads': ('mysql.myisam.key_reads', RATE),
    'Key_write_requests': ('mysql.myisam.key_write_requests', RATE),
    'Key_writes': ('mysql.myisam.key_writes', RATE),
    'Key_buffer_size': ('mysql.myisam.key_buffer_size', GAUGE),
    'Key_buffer_bytes_used': ('mysql.myisam.key_buffer_bytes_used', GAUGE),
    'Key_buffer_bytes_unflushed': ('mysql.myisam.key_buffer_bytes_unflushed', RATE),
    'Key_cache_utilization': ('mysql.performance.key_cache_utilization', GAUGE),
    # Binary log and replication metrics
    'Binlog_cache_disk_use': ('mysql.binlog.cache_disk_use', GAUGE),
    'Binlog_cache_use': ('mysql.binlog.cache_use', GAUGE),
    'Binlog_space_usage_bytes': ('mysql.binlog.disk_use', GAUGE),
    # InnoDB metrics start below
    'Innodb_active_transactions': ('mysql.innodb.active_transactions', GAUGE),
    'Innodb_available_undo_logs': ('mysql.innodb.available_undo_logs', GAUGE),
    'Innodb_buffer_pool_bytes_data': ('mysql.innodb.buffer_pool_data', GAUGE),
    'Innodb_buffer_pool_bytes_dirty': ('mysql.innodb.buffer_pool_dirty', GAUGE),
    'Innodb_buffer_pool_bytes_free': ('mysql.innodb.buffer_pool_free', GAUGE),
    'Innodb_buffer_pool_bytes_used': ('mysql.innodb.buffer_pool_used', GAUGE),
    'Innodb_buffer_pool_bytes_total': ('mysql.innodb.buffer_pool_total', GAUGE),
    'Innodb_buffer_pool_pages_data': ('mysql.innodb.buffer_pool_pages_data', GAUGE),
    'Innodb_buffer_pool_pages_dirty': ('mysql.innodb.buffer_pool_pages_dirty', GAUGE),
    'Innodb_buffer_pool_pages_flushed': ('mysql.innodb.buffer_pool_pages_flushed', RATE),
    'Innodb_buffer_pool_pages_free': ('mysql.innodb.buffer_pool_pages_free', GAUGE),
    'Innodb_buffer_pool_pages_total': ('mysql.innodb.buffer_pool_pages_total', GAUGE),
    'Innodb_buffer_pool_pages_utilization': ('mysql.innodb.buffer_pool_utilization', GAUGE),
    'Innodb_buffer_pool_read_ahead': ('mysql.innodb.buffer_pool_read_ahead', RATE),
    'Innodb_buffer_pool_read_ahead_evicted': ('mysql.innodb.buffer_pool_read_ahead_evicted', GAUGE),
    'Innodb_buffer_pool_read_ahead_rnd': ('mysql.innodb.buffer_pool_read_ahead_rnd', GAUGE),
    'Innodb_buffer_pool_read_requests': ('mysql.innodb.buffer_pool_read_requests', RATE),
    'Innodb_buffer_pool_reads': ('mysql.innodb.buffer_pool_reads', RATE),
    'Innodb_buffer_pool_wait_free': ('mysql.innodb.buffer_pool_wait_free', GAUGE),
    'Innodb_buffer_pool_write_requests': ('mysql.innodb.buffer_pool_write_requests', RATE),
    'Innodb_checkpoint_age': ('mysql.innodb.checkpoint_age', GAUGE),
    'Innodb_current_transactions': ('mysql.innodb.current_transactions', GAUGE),
    'Innodb_data_fsyncs': ('mysql.innodb.data_fsyncs', GAUGE),
    'Innodb_data_pending_fsyncs': ('mysql.innodb.data_pending_fsyncs', GAUGE),
    'Innodb_data_pending_reads': ('mysql.innodb.data_pending_reads', GAUGE),
    'Innodb_data_pending_writes': ('mysql.innodb.data_pending_writes', GAUGE),
    'Innodb_data_read': ('mysql.innodb.data_read', GAUGE),
    'Innodb_data_reads': ('mysql.innodb.data_reads', GAUGE),
    'Innodb_data_writes': ('mysql.innodb.data_writes', GAUGE),
    'Innodb_data_written': ('mysql.innodb.data_written', GAUGE),
    'Innodb_dblwr_pages_written': ('mysql.innodb.dblwr_pages_written', GAUGE),
    'Innodb_dblwr_writes': ('mysql.innodb.dblwr_writes', GAUGE),
    'Innodb_hash_index_cells_total': ('mysql.innodb.hash_index_cells_total', GAUGE),
    'Innodb_hash_index_cells_used': ('mysql.innodb.hash_index_cells_used', GAUGE),
    'Innodb_history_list_length': ('mysql.innodb.history_list_length', GAUGE),
    'Innodb_ibuf_free_list': ('mysql.innodb.ibuf_free_list', GAUGE),
    'Innodb_ibuf_merged': ('mysql.innodb.ibuf_merged', RATE),
    'Innodb_ibuf_merged_delete_marks': ('mysql.innodb.ibuf_merged_delete_marks', RATE),
    'Innodb_ibuf_merged_deletes': ('mysql.innodb.ibuf_merged_deletes', RATE),
    'Innodb_ibuf_merged_inserts': ('mysql.innodb.ibuf_merged_inserts', RATE),
    'Innodb_ibuf_merges': ('mysql.innodb.ibuf_merges', RATE),
    'Innodb_ibuf_segment_size': ('mysql.innodb.ibuf_segment_size', GAUGE),
    'Innodb_ibuf_size': ('mysql.innodb.ibuf_size', GAUGE),
    'Innodb_lock_structs': ('mysql.innodb.lock_structs', RATE),
    'Innodb_locked_tables': ('mysql.innodb.locked_tables', GAUGE),
    'Innodb_locked_transactions': ('mysql.innodb.locked_transactions', GAUGE),
    'Innodb_log_waits': ('mysql.innodb.log_waits', RATE),
    'Innodb_log_write_requests': ('mysql.innodb.log_write_requests', RATE),
    'Innodb_log_writes': ('mysql.innodb.log_writes', RATE),
    'Innodb_lsn_current': ('mysql.innodb.lsn_current', RATE),
    'Innodb_lsn_flushed': ('mysql.innodb.lsn_flushed', RATE),
    'Innodb_lsn_last_checkpoint': ('mysql.innodb.lsn_last_checkpoint', RATE),
    'Innodb_mem_adaptive_hash': ('mysql.innodb.mem_adaptive_hash', GAUGE),
    'Innodb_mem_additional_pool': ('mysql.innodb.mem_additional_pool', GAUGE),
    'Innodb_mem_dictionary': ('mysql.innodb.mem_dictionary', GAUGE),
    'Innodb_mem_file_system': ('mysql.innodb.mem_file_system', GAUGE),
    'Innodb_mem_lock_system': ('mysql.innodb.mem_lock_system', GAUGE),
    'Innodb_mem_page_hash': ('mysql.innodb.mem_page_hash', GAUGE),
    'Innodb_mem_recovery_system': ('mysql.innodb.mem_recovery_system', GAUGE),
    'Innodb_mem_thread_hash': ('mysql.innodb.mem_thread_hash', GAUGE),
    'Innodb_mem_total': ('mysql.innodb.mem_total', GAUGE),
    'Innodb_mutex_os_waits': ('mysql.innodb.mutex_os_waits', RATE),
    'Innodb_mutex_spin_rounds': ('mysql.innodb.mutex_spin_rounds', RATE),
    'Innodb_mutex_spin_waits': ('mysql.innodb.mutex_spin_waits', RATE),
    'Innodb_num_open_files': ('mysql.innodb.num_open_files', GAUGE),
    'Innodb_os_file_fsyncs': ('mysql.innodb.os_file_fsyncs', RATE),
    'Innodb_os_file_reads': ('mysql.innodb.os_file_reads', RATE),
    'Innodb_os_file_writes': ('mysql.innodb.os_file_writes', RATE),
    'Innodb_os_log_fsyncs': ('mysql.innodb.os_log_fsyncs', RATE),
    'Innodb_os_log_pending_fsyncs': ('mysql.innodb.os_log_pending_fsyncs', RATE),
    'Innodb_os_log_pending_writes': ('mysql.innodb.os_log_pending_writes', RATE),
    'Innodb_os_log_written': ('mysql.innodb.os_log_written', RATE),
    'Innodb_pages_created': ('mysql.innodb.pages_created', RATE),
    'Innodb_pages_read': ('mysql.innodb.pages_read', RATE),
    'Innodb_pages_written': ('mysql.innodb.pages_written', RATE),
    'Innodb_pending_aio_log_ios': ('mysql.innodb.pending_aio_log_ios', RATE),
    'Innodb_pending_aio_sync_ios': ('mysql.innodb.pending_aio_sync_ios', RATE),
    'Innodb_pending_buffer_pool_flushes': ('mysql.innodb.pending_buffer_pool_flushes', RATE),
    'Innodb_pending_checkpoint_writes': ('mysql.innodb.pending_checkpoint_writes', RATE),
    'Innodb_pending_ibuf_aio_reads': ('mysql.innodb.pending_ibuf_aio_reads', RATE),
    'Innodb_pending_log_flushes': ('mysql.innodb.pending_log_flushes', RATE),
    'Innodb_pending_log_writes': ('mysql.innodb.pending_log_writes', RATE),
    'Innodb_pending_normal_aio_reads': ('mysql.innodb.pending_normal_aio_reads', RATE),
    'Innodb_pending_normal_aio_writes': ('mysql.innodb.pending_normal_aio_writes', RATE),
    'Innodb_queries_inside': ('mysql.innodb.queries_inside', RATE),
    'Innodb_queries_queued': ('mysql.innodb.queries_queued', RATE),
    'Innodb_read_views': ('mysql.innodb.read_views', GAUGE),
    'Innodb_row_lock_current_waits': ('mysql.innodb.row_lock_current_waits', GAUGE),
    'Innodb_row_lock_time': ('mysql.innodb.row_lock_time', RATE),
    'Innodb_row_lock_waits': ('mysql.innodb.row_lock_waits', GAUGE),
    'Innodb_rows_deleted': ('mysql.innodb.rows_deleted', RATE),
    'Innodb_rows_inserted': ('mysql.innodb.rows_inserted', RATE),
    'Innodb_rows_read': ('mysql.innodb.rows_read', RATE),
    'Innodb_rows_updated': ('mysql.innodb.rows_updated', RATE),
    'Innodb_s_lock_os_waits': ('mysql.innodb.s_lock_os_waits', RATE),
    'Innodb_s_lock_spin_rounds': ('mysql.innodb.s_lock_spin_rounds', RATE),
    'Innodb_s_lock_spin_waits': ('mysql.innodb.s_lock_spin_waits', RATE),
    'Innodb_semaphore_wait_time': ('mysql.innodb.semaphore_wait_time', GAUGE),
    'Innodb_semaphore_waits': ('mysql.innodb.semaphore_waits', GAUGE),
    'Innodb_tables_in_use': ('mysql.innodb.tables_in_use', GAUGE),
    'Innodb_x_lock_os_waits': ('mysql.innodb.x_lock_os_waits', RATE),
    'Innodb_x_lock_spin_rounds': ('mysql.innodb.x_lock_spin_rounds', RATE),
    'Innodb_x_lock_spin_waits': ('mysql.innodb.x_lock_spin_waits', RATE),
}


class MySql(AgentCheck):
<<<<<<< HEAD
    def __init__(self, name, init_config, agentConfig):
        AgentCheck.__init__(self, name, init_config, agentConfig)
=======
    SERVICE_CHECK_NAME = 'mysql.can_connect'
    def __init__(self, name, init_config, agentConfig, instances=None):
        AgentCheck.__init__(self, name, init_config, agentConfig, instances)
>>>>>>> d8f0bcb0
        self.mysql_version = {}
        self.greater_502 = {}

    def get_library_versions(self):
        return {"pymysql": pymysql.__version__}

    def check(self, instance):
        host, port, user, password, mysql_sock, defaults_file, tags, options = self._get_config(instance)

        if (not host or not user) and not defaults_file:
            raise Exception("Mysql host and user are needed.")

        db = self._connect(host, port, mysql_sock, user, password, defaults_file)

        # Metric collection
        self._collect_metrics(host, db, tags, options)
        if Platform.is_linux():
            self._collect_system_metrics(host, db, tags)

    def _get_config(self, instance):
        host = instance.get('server', '')
        user = instance.get('user', '')
        port = int(instance.get('port', 0))
        password = instance.get('pass', '')
        mysql_sock = instance.get('sock', '')
        defaults_file = instance.get('defaults_file', '')
        tags = instance.get('tags', None)
        options = instance.get('options', {})

        return host, port, user, password, mysql_sock, defaults_file, tags, options

    def _connect(self, host, port, mysql_sock, user, password, defaults_file):
        if defaults_file != '':
            db = pymysql.connect(read_default_file=defaults_file)
        elif  mysql_sock != '':
            db = pymysql.connect(unix_socket=mysql_sock,
                                    user=user,
                                    passwd=password)
        elif port:
            db = pymysql.connect(host=host,
                                    port=port,
                                    user=user,
                                    passwd=password)
        else:
            db = pymysql.connect(host=host,
                                    user=user,
                                    passwd=password)
        self.log.debug("Connected to MySQL")

        return db

    def _collect_metrics(self, host, db, tags, options):
        cursor = db.cursor()
        cursor.execute("SHOW /*!50002 GLOBAL */ STATUS;")
        status_results = dict(cursor.fetchall())
        cursor.execute("SHOW GLOBAL VARIABLES;")
        variables_results = dict(cursor.fetchall())
        cursor.close()
        del cursor

        # Compute MyISAM key cache utilization metric
        key_blocks_unused = self._collect_scalar('Key_blocks_unused', status_results)
        key_cache_block_size = self._collect_scalar('key_cache_block_size', variables_results)
        key_buffer_size = self._collect_scalar('key_buffer_size', variables_results)
        key_cache_utilization = 1 - ((key_blocks_unused * key_cache_block_size) / key_buffer_size)

        status_results['Key_buffer_size'] = key_buffer_size
        status_results['Key_buffer_bytes_used'] = self._collect_scalar('Key_blocks_used', status_results) * key_cache_block_size
        status_results['Key_buffer_bytes_unflushed'] = self._collect_scalar('Key_blocks_not_flushed', status_results) * key_cache_block_size
        status_results['Key_cache_utilization'] = key_cache_utilization

        # Compute additional InnoDB metrics from InnoDB SATUS output.
        # These additional metrics are then merged with the SHOW GLOBAL STATUS
        # dictionary. These additional metrics are only computed if InnoDB
        # engine is enabled
        if self._is_innodb_engine_enabled(db):
            innodb_additional_stats = self._get_stats_from_innodb_status(db)
            innodb_additional_stats.update(status_results)
            status_results = innodb_additional_stats

            innodb_page_size = self._collect_scalar('Innodb_page_size', status_results)
            innodb_buffer_pool_pages_data = self._collect_scalar('Innodb_buffer_pool_pages_data', status_results)
            innodb_buffer_pool_pages_dirty = self._collect_scalar('Innodb_buffer_pool_pages_dirty', status_results)
            innodb_buffer_pool_pages_total = self._collect_scalar('Innodb_buffer_pool_pages_total', status_results)
            innodb_buffer_pool_pages_free = self._collect_scalar('Innodb_buffer_pool_pages_free', status_results)
            innodb_buffer_pool_pages_used = innodb_buffer_pool_pages_total - innodb_buffer_pool_pages_free

            if 'Innodb_buffer_pool_bytes_data' not in status_results:
                status_results['Innodb_buffer_pool_bytes_data'] = innodb_buffer_pool_pages_data * innodb_page_size

            if 'Innodb_buffer_pool_bytes_dirty' not in status_results:
                status_results['Innodb_buffer_pool_bytes_dirty'] = innodb_buffer_pool_pages_dirty * innodb_page_size

            if 'Innodb_buffer_pool_bytes_free' not in status_results:
                status_results['Innodb_buffer_pool_bytes_free'] = innodb_buffer_pool_pages_free * innodb_page_size

            if 'Innodb_buffer_pool_bytes_total' not in status_results:
                status_results['Innodb_buffer_pool_bytes_total'] = innodb_buffer_pool_pages_total * innodb_page_size

            if 'Innodb_buffer_pool_pages_utilization' not in status_results:
                status_results['Innodb_buffer_pool_pages_utilization'] = innodb_buffer_pool_pages_used / innodb_buffer_pool_pages_total

            if 'Innodb_buffer_pool_bytes_used' not in status_results:
                status_results['Innodb_buffer_pool_bytes_used'] = innodb_buffer_pool_pages_used * innodb_page_size

        # Binary log statistics
        binlog_enabled = self._collect_string('log_bin', variables_results)
        if binlog_enabled is not None and binlog_enabled.lower().strip() == 'on':
            status_results['Binlog_space_usage_bytes'] = self._get_binary_log_stats(db)

        # Additional connection statistics
        status_results['Max_connections'] = self._collect_scalar('max_connections', variables_results)

        # Additional table cache statistics
        status_results['Table_cache_size'] = self._collect_scalar('table_open_cache', variables_results)

        # Additional query cache statistics
        status_results['Qcache_size'] = self._collect_scalar('query_cache_size', variables_results)

        # Additional threads cache statistics
        status_results['Thread_cache_size'] = self._collect_scalar('thread_cache_size', variables_results)

        # Register the metrics with Datadog using appropriate type,
        # either RATE or GUAGE
        self._rate_or_gauge_statuses(STATUS_VARS, status_results, tags)

        if 'galera_cluster' in options and options['galera_cluster']:
            value = self._collect_scalar('wsrep_cluster_size', status_results)
            self.gauge('mysql.galera.wsrep_cluster_size', value, tags=tags)

        if 'replication' in options and options['replication']:
            # get slave running form global status page
            slave_running = self._collect_string('Slave_running', status_results)
            if slave_running is not None:
                if slave_running.lower().strip() == 'on':
                    slave_running = 1
                else:
                    slave_running = 0
                self.gauge("mysql.replication.slave_running", slave_running, tags=tags)

            field_metric_map = {
                "Seconds_behind_master": "mysql.replication.seconds_behind_master",
                "Relay_Log_Space": "mysql.replication.relay_log_disk_use"
            }
            self._collect_dict(GAUGE, field_metric_map, "SHOW SLAVE STATUS", db, tags=tags)

    def _rate_or_gauge_statuses(self, statuses, dbResults, tags):
        for status, metric in statuses.iteritems():
            metric_name, metric_type = metric
            value = self._collect_scalar(status, dbResults)
            if value is not None:
                if metric_type == RATE:
                    self.rate(metric_name, value, tags=tags)
                elif metric_type == GAUGE:
                    self.gauge(metric_name, value, tags=tags)

    def _version_greater_502(self, db, host):
        # show global status was introduced in 5.0.2
        # some patch version numbers contain letters (e.g. 5.0.51a)
        # so let's be careful when we compute the version number
        if host in self.greater_502:
            return self.greater_502[host]

        greater_502 = False
        try:
            mysql_version = self._get_version(db, host)
            self.log.debug("MySQL version %s" % mysql_version)

            major = int(mysql_version[0])
            minor = int(mysql_version[1])
            patchlevel = int(re.match(r"([0-9]+)", mysql_version[2]).group(1))

            if (major, minor, patchlevel) > (5, 0, 2):
                greater_502 = True

        except Exception, exception:
            self.warning("Cannot compute mysql version, assuming older than 5.0.2: %s" % str(exception))

        self.greater_502[host] = greater_502

        return greater_502

    def _get_version(self, db, host):
        if host in self.mysql_version:
            return self.mysql_version[host]

        # Get MySQL version
        cursor = db.cursor()
        cursor.execute('SELECT VERSION()')
        result = cursor.fetchone()
        cursor.close()
        del cursor
        # Version might include a description e.g. 4.1.26-log.
        # See http://dev.mysql.com/doc/refman/4.1/en/information-functions.html#function_version
        version = result[0].split('-')
        version = version[0].split('.')
        self.mysql_version[host] = version
        return version

    def _collect_scalar(self, key, dict):
        return self._collect_type(key, dict, float)

    def _collect_string(self, key, dict):
        return self._collect_type(key, dict, unicode)

    def _collect_type(self, key, dict, the_type):
        self.log.debug("Collecting data with %s" % key)
        if key not in dict:
            self.log.debug("%s returned None" % key)
            return None
        self.log.debug("Collecting done, value %s" % dict[key])
        return the_type(dict[key])

    def _collect_dict(self, metric_type, field_metric_map, query, db, tags):
        """
        Query status and get a dictionary back.
        Extract each field out of the dictionary
        and stuff it in the corresponding metric.

        query: show status...
        field_metric_map: {"Seconds_behind_master": "mysqlSecondsBehindMaster"}
        """
        try:
            cursor = db.cursor()
            cursor.execute(query)
            result = cursor.fetchone()
            if result is not None:
                for field in field_metric_map.keys():
                    # Get the agent metric name from the column name
                    metric = field_metric_map[field]
                    # Find the column name in the cursor description to identify the column index
                    # http://www.python.org/dev/peps/pep-0249/
                    # cursor.description is a tuple of (column_name, ..., ...)
                    try:
                        col_idx = [d[0].lower() for d in cursor.description].index(field.lower())
                        if result[col_idx] is not None:
                            if metric_type == GAUGE:
                                self.gauge(metric, float(result[col_idx]), tags=tags)
                            elif metric_type == RATE:
                                self.rate(metric, float(result[col_idx]), tags=tags)
                            else:
                                self.gauge(metric, float(result[col_idx]), tags=tags)
                        else:
                            self.log.debug("Received value is None for index %d" % col_idx)
                    except ValueError:
                        self.log.exception("Cannot find %s in the columns %s" % (field, cursor.description))
            cursor.close()
            del cursor
        except Exception:
            self.warning("Error while running %s\n%s" % (query, traceback.format_exc()))
            self.log.exception("Error while running %s" % query)

    def _collect_system_metrics(self, host, db, tags):
        pid = None
        # The server needs to run locally, accessed by TCP or socket
        if host in ["localhost", "127.0.0.1"] or db.port == long(0):
            pid = self._get_server_pid(db)

        if pid:
            self.log.debug("pid: %s" % pid)
            # At last, get mysql cpu data out of procfs
            try:
                # See http://www.kernel.org/doc/man-pages/online/pages/man5/proc.5.html
                # for meaning: we get 13 & 14: utime and stime, in clock ticks and convert
                # them with the right sysconf value (SC_CLK_TCK)
                proc_file = open("/proc/%d/stat" % pid)
                data = proc_file.readline()
                proc_file.close()
                fields = data.split(' ')
                ucpu = fields[13]
                kcpu = fields[14]
                clk_tck = os.sysconf(os.sysconf_names["SC_CLK_TCK"])

                # Convert time to s (number of second of CPU used by mysql)
                # It's a counter, it will be divided by the period, multiply by 100
                # to get the percentage of CPU used by mysql over the period
                self.rate("mysql.performance.user_time", int((float(ucpu)/float(clk_tck)) * 100), tags=tags)
                self.rate("mysql.performance.kernel_time", int((float(kcpu)/float(clk_tck)) * 100), tags=tags)
            except Exception:
                self.warning("Error while reading mysql (pid: %s) procfs data\n%s" % (pid, traceback.format_exc()))

    def _get_server_pid(self, db):
        pid = None

        # Try to get pid from pid file, it can fail for permission reason
        pid_file = None
        try:
            cursor = db.cursor()
            cursor.execute("SHOW VARIABLES LIKE 'pid_file'")
            pid_file = cursor.fetchone()[1]
            cursor.close()
            del cursor
        except Exception:
            self.warning("Error while fetching pid_file variable of MySQL.")

        if pid_file is not None:
            self.log.debug("pid file: %s" % str(pid_file))
            try:
                f = open(pid_file)
                pid = int(f.readline())
                f.close()
            except IOError:
                self.log.debug("Cannot read mysql pid file %s" % pid_file)

        # If pid has not been found, read it from ps
        if pid is None:
            try:
                if sys.platform.startswith("linux"):
                    ps = subprocess.Popen(['ps', '-C', 'mysqld', '-o', 'pid'], stdout=subprocess.PIPE,
                                          close_fds=True).communicate()[0]
                    pslines = ps.strip().split('\n')
                    # First line is header, second line is mysql pid
                    if len(pslines) == 2 and pslines[1] != '':
                        pid = int(pslines[1])
            except Exception:
                self.log.exception("Error while fetching mysql pid from ps")

        return pid

    def _get_binary_log_stats(self, db):
        cursor = db.cursor()
        cursor.execute("SHOW MASTER LOGS;")
        master_logs = dict(cursor.fetchall())

        cursor.close()
        del cursor

        binary_log_space = 0
        for k,v in master_logs.iteritems():
            binary_log_space += v

        return binary_log_space

    def _is_innodb_engine_enabled(self, db):
        # Whether InnoDB engine is available or not can be found out either
        # from the output of SHOW ENGINES or from information_schema.ENGINES
        # table. Later is choosen because that involves no string parsing.
        cursor = db.cursor()
        cursor.execute("select engine from information_schema.ENGINES where engine='InnoDB'")

        return_val = True if cursor.rowcount > 0 else False

        cursor.close()
        del cursor

        return return_val

    def _get_stats_from_innodb_status(self, db):
        # There are a number of important InnoDB metrics that are reported in
        # InnoDB status but are not otherwise present as part of the STATUS 
        # variables in MySQL. Majority of these metrics are reported though
        # as a part of STATUS variables in Percona Server and MariaDB.
        cursor = db.cursor()
        cursor.execute("SHOW /*!50000 ENGINE*/ INNODB STATUS")

        innodb_status = cursor.fetchone()
        innodb_status_text = innodb_status[2]

        cursor.close()
        del cursor

        results  = {
            'Innodb_mutex_spin_waits': 0,
            'Innodb_mutex_spin_rounds': 0,
            'Innodb_mutex_os_waits': 0,
            'Innodb_s_lock_spin_waits': 0,
            'Innodb_x_lock_spin_waits': 0,
            'Innodb_s_lock_os_waits': 0,
            'Innodb_x_lock_os_waits': 0,
            'Innodb_s_lock_spin_rounds': 0,
            'Innodb_semaphore_waits': 0,
            'Innodb_semaphore_wait_time': 0,
            'Innodb_history_list_length': 0,
            'Innodb_current_transactions': 0,
            'Innodb_active_transactions': 0,
            'Innodb_row_lock_time': 0,
            'Innodb_read_views': 0,
            'Innodb_tables_in_use': 0,
            'Innodb_locked_tables': 0,
            'Innodb_lock_structs': 0,
            'Innodb_locked_transactions': 0,
            'Innodb_os_file_reads': 0,
            'Innodb_os_file_writes': 0,
            'Innodb_os_file_fsyncs': 0,
            'Innodb_pending_normal_aio_reads': 0,
            'Innodb_pending_normal_aio_writes': 0,
            'Innodb_pending_ibuf_aio_reads': 0,
            'Innodb_pending_aio_log_ios': 0,
            'Innodb_pending_aio_sync_ios': 0,
            'Innodb_pending_log_flushes': 0,
            'Innodb_pending_buffer_pool_flushes': 0,
            'Innodb_ibuf_size': 0,
            'Innodb_ibuf_free_list': 0,
            'Innodb_ibuf_segment_size': 0,
            'Innodb_ibuf_merges': 0,
            'Innodb_ibuf_merged_inserts': 0,
            'Innodb_ibuf_merged_delete_marks': 0,
            'Innodb_ibuf_merged_deletes': 0,
            'Innodb_ibuf_merged': 0,
            'Innodb_ibuf_merged_inserts': 0,
            'Innodb_ibuf_merged': 0,
            'Innodb_ibuf_merges': 0,
            'Innodb_hash_index_cells_total': 0,
            'Innodb_hash_index_cells_used': 0,
            'Innodb_log_writes': 0,
            'Innodb_pending_log_writes': 0,
            'Innodb_pending_checkpoint_writes': 0,
            'Innodb_lsn_current': 0,
            'Innodb_lsn_flushed': 0,
            'Innodb_lsn_last_checkpoint': 0,
            'Innodb_mem_total': 0,
            'Innodb_mem_additional_pool': 0,
            'Innodb_mem_adaptive_hash': 0,
            'Innodb_mem_page_hash': 0,
            'Innodb_mem_dictionary': 0,
            'Innodb_mem_file_system': 0,
            'Innodb_mem_lock_system': 0,
            'Innodb_mem_recovery_system': 0,
            'Innodb_mem_thread_hash': 0,
            'Innodb_buffer_pool_pages_total': 0,
            'Innodb_buffer_pool_pages_free': 0,
            'Innodb_buffer_pool_pages_data': 0,
            'Innodb_buffer_pool_pages_dirty': 0,
            'Innodb_pages_read': 0,
            'Innodb_pages_created': 0,
            'Innodb_pages_written': 0,
            'Innodb_rows_inserted': 0,
            'Innodb_rows_updated': 0,
            'Innodb_rows_deleted': 0,
            'Innodb_rows_read': 0,
            'Innodb_queries_inside': 0,
            'Innodb_queries_queued': 0,
            'Innodb_checkpoint_age': 0
        }

        # Here we now parse InnoDB STATUS one line at a time
        # This is heavily inspired by the Percona monitoring plugins work
        txn_seen = False
        prev_line = ''

        for line in innodb_status_text.splitlines():
            line = line.strip()
            row = re.split(" +", line)
            row = [item.strip(',') for item in row]
            row = [item.strip(';') for item in row]

            # SEMAPHORES
            if line.find('Mutex spin waits') == 0:
                # Mutex spin waits 79626940, rounds 157459864, OS waits 698719
                # Mutex spin waits 0, rounds 247280272495, OS waits 316513438
                results['Innodb_mutex_spin_waits'] = long(row[3])
                results['Innodb_mutex_spin_rounds'] = long(row[5])
                results['Innodb_mutex_os_waits'] = long(row[8])
            elif line.find('RW-shared spins') == 0 and line.find(';') > 0:
                # RW-shared spins 3859028, OS waits 2100750; RW-excl spins 4641946, OS waits 1530310
                results['Innodb_s_lock_spin_waits'] = long(row[2])
                results['Innodb_x_lock_spin_waits'] = long(row[8])
                results['Innodb_s_lock_os_waits'] = long(row[5])
                results['Innodb_x_lock_os_waits'] = long(row[11])
            elif line.find('RW-shared spins') == 0 and line.find('; RW-excl spins') == -1:
                # Post 5.5.17 SHOW ENGINE INNODB STATUS syntax
                # RW-shared spins 604733, rounds 8107431, OS waits 241268
                results['Innodb_s_lock_spin_waits'] = long(row[2])
                results['Innodb_s_lock_spin_rounds'] = long(row[4])
                results['Innodb_s_lock_os_waits'] = long(row[7])
            elif line.find('RW-excl spins') == 0:
                # Post 5.5.17 SHOW ENGINE INNODB STATUS syntax
                # RW-excl spins 604733, rounds 8107431, OS waits 241268
                results['Innodb_x_lock_spin_waits'] = long(row[2])
                results['Innodb_x_lock_spin_rounds'] = long(row[4])
                results['Innodb_x_lock_os_waits'] = long(row[7])
            elif line.find('seconds the semaphore:') > 0:
                # --Thread 907205 has waited at handler/ha_innodb.cc line 7156 for 1.00 seconds the semaphore:
                results['Innodb_semaphore_waits'] += 1
                results['Innodb_semaphore_wait_time'] += long(row[9]) * 1000

            # TRANSACTIONS
            elif line.find('Trx id counter') == 0:
                # The beginning of the TRANSACTIONS section: start counting
                # transactions
                # Trx id counter 0 1170664159
                # Trx id counter 861B144C
                txn_seen = True
            elif line.find('History list length') == 0:
                # History list length 132
                results['Innodb_history_list_length'] = long(row[3])
            elif txn_seen and line.find('---TRANSACTION') == 0:
                # ---TRANSACTION 0, not started, process no 13510, OS thread id 1170446656
                results['Innodb_current_transactions'] += 1
                if line.find('ACTIVE') > 0:
                    results['Innodb_active_transactions'] += 1
            elif txn_seen and line.find('------- TRX HAS BEEN') == 0:
                # ------- TRX HAS BEEN WAITING 32 SEC FOR THIS LOCK TO BE GRANTED:
                results['Innodb_row_lock_time'] += long(row[5]) * 1000
            elif line.find('read views open inside InnoDB') > 0:
                # 1 read views open inside InnoDB
                results['Innodb_read_views'] = long(row[0])
            elif line.find('mysql tables in use') == 0:
                # mysql tables in use 2, locked 2
                results['Innodb_tables_in_use'] += long(row[4])
                results['Innodb_locked_tables'] += long(row[6])
            elif txn_seen and line.find('lock struct(s)') > 0:
                # 23 lock struct(s), heap size 3024, undo log entries 27
                # LOCK WAIT 12 lock struct(s), heap size 3024, undo log entries 5
                # LOCK WAIT 2 lock struct(s), heap size 368
                if line.find('LOCK WAIT') == 0:
                    results['Innodb_lock_structs'] += long(row[2])
                    results['Innodb_locked_transactions'] += 1
                else:
                    results['Innodb_lock_structs'] += long(row[0])

            # FILE I/O
            elif line.find(' OS file reads, ') > 0:
                # 8782182 OS file reads, 15635445 OS file writes, 947800 OS fsyncs
                results['Innodb_os_file_reads'] = long(row[0])
                results['Innodb_os_file_writes'] = long(row[4])
                results['Innodb_os_file_fsyncs'] = long(row[8])
            elif line.find('Pending normal aio reads:') == 0:
                # Pending normal aio reads: 0, aio writes: 0,
                results['Innodb_pending_normal_aio_reads'] = long(row[4])
                results['Innodb_pending_normal_aio_writes'] = long(row[7])
            elif line.find('ibuf aio reads') == 0:
                #  ibuf aio reads: 0, log i/o's: 0, sync i/o's: 0
                results['Innodb_pending_ibuf_aio_reads'] = long(row[3])
                results['Innodb_pending_aio_log_ios'] = long(row[6])
                results['Innodb_pending_aio_sync_ios'] = long(row[9])
            elif line.find('Pending flushes (fsync)') == 0:
                # Pending flushes (fsync) log: 0; buffer pool: 0
                results['Innodb_pending_log_flushes'] = long(row[4])
                results['Innodb_pending_buffer_pool_flushes'] = long(row[7])

            # INSERT BUFFER AND ADAPTIVE HASH INDEX
            elif line.find('Ibuf for space 0: size ') == 0:
                # Older InnoDB code seemed to be ready for an ibuf per tablespace.  It
                # had two lines in the output.  Newer has just one line, see below.
                # Ibuf for space 0: size 1, free list len 887, seg size 889, is not empty
                # Ibuf for space 0: size 1, free list len 887, seg size 889,
                results['Innodb_ibuf_size'] = long(row[5])
                results['Innodb_ibuf_free_list'] = long(row[9])
                results['Innodb_ibuf_segment_size'] = long(row[12])
            elif line.find('Ibuf: size ') == 0:
                # Ibuf: size 1, free list len 4634, seg size 4636,
                results['Innodb_ibuf_size'] = long(row[2])
                results['Innodb_ibuf_free_list'] = long(row[6])
                results['Innodb_ibuf_segment_size'] = long(row[9])

                if line.find('merges') > -1:
                    results['Innodb_ibuf_merges'] = long(row[10])
            elif line.find(', delete mark ') > 0 and prev_line.find('merged operations:') == 0:
                # Output of show engine innodb status has changed in 5.5
                # merged operations:
                # insert 593983, delete mark 387006, delete 73092
                results['Innodb_ibuf_merged_inserts'] = long(row[1])
                results['Innodb_ibuf_merged_delete_marks'] = long(row[4])
                results['Innodb_ibuf_merged_deletes'] = long(row[6])
                results['Innodb_ibuf_merged'] = results['Innodb_ibuf_merged_inserts'] + results['Innodb_ibuf_merged_delete_marks'] + results['Innodb_ibuf_merged_deletes']
            elif line.find(' merged recs, ') > 0 :
                # 19817685 inserts, 19817684 merged recs, 3552620 merges
                results['Innodb_ibuf_merged_inserts'] = long(row[0])
                results['Innodb_ibuf_merged'] = long(row[2])
                results['Innodb_ibuf_merges'] = long(row[5])
            elif line.find('Hash table size ') == 0:
                # In some versions of InnoDB, the used cells is omitted.
                # Hash table size 4425293, used cells 4229064, ....
                # Hash table size 57374437, node heap has 72964 buffer(s) <-- no used cells
                results['Innodb_hash_index_cells_total'] = long(row[3])
                results['Innodb_hash_index_cells_used'] = long(row[6]) if line.find('used cells') > 0 else 0

            # LOG
            elif line.find(" log i/o's done, ") > 0:
                # 3430041 log i/o's done, 17.44 log i/o's/second
                # 520835887 log i/o's done, 17.28 log i/o's/second, 518724686 syncs, 2980893 checkpoints
                results['Innodb_log_writes'] = long(row[0])
            elif line.find(" pending log writes, ") > 0:
                # 0 pending log writes, 0 pending chkp writes
                results['Innodb_pending_log_writes']  = long(row[0])
                results['Innodb_pending_checkpoint_writes'] = long(row[4])
            elif line.find("Log sequence number") == 0:
                # This number is NOT printed in hex in InnoDB plugin.
                # Log sequence number 272588624
                results['Innodb_lsn_current'] = long(row[3])
            elif line.find("Log flushed up to") == 0:
                # This number is NOT printed in hex in InnoDB plugin.
                # Log flushed up to   272588624
                results['Innodb_lsn_flushed'] = long(row[4])
            elif line.find("Last checkpoint at") == 0:
                # Last checkpoint at  272588624
                results['Innodb_lsn_last_checkpoint'] = long(row[3])

            # BUFFER POOL AND MEMORY
            elif line.find("Total memory allocated") == 0 and line.find("in additional pool allocated") > 0:
                # Total memory allocated 29642194944; in additional pool allocated 0
                # Total memory allocated by read views 96
                results['Innodb_mem_total'] = long(row[3])
                results['Innodb_mem_additional_pool'] = long(row[8])
            elif line.find('Adaptive hash index ') == 0:
                #   Adaptive hash index 1538240664     (186998824 + 1351241840)
                results['Innodb_mem_adaptive_hash'] = long(row[3])
            elif line.find('Page hash           ') == 0:
                #   Page hash           11688584
                results['Innodb_mem_page_hash'] = long(row[2])
            elif line.find('Dictionary cache    ') == 0:
                #   Dictionary cache    145525560      (140250984 + 5274576)
                results['Innodb_mem_dictionary'] = long(row[2])
            elif line.find('File system         ') == 0:
                #   File system         313848         (82672 + 231176)
                results['Innodb_mem_file_system'] = long(row[2])
            elif line.find('Lock system         ') == 0:
                #   Lock system         29232616       (29219368 + 13248)
                results['Innodb_mem_lock_system'] = long(row[2])
            elif line.find('Recovery system     ') == 0:
                #   Recovery system     0      (0 + 0)
                results['Innodb_mem_recovery_system'] = long(row[2])
            elif line.find('Threads             ') == 0:
                #   Threads             409336         (406936 + 2400)
                results['Innodb_mem_thread_hash'] = long(row[1])
            elif line.find("Buffer pool size ") == 0:
                # The " " after size is necessary to avoid matching the wrong line:
                # Buffer pool size        1769471
                # Buffer pool size, bytes 28991012864
                results['Innodb_buffer_pool_pages_total'] = long(row[3])
            elif line.find("Free buffers") == 0:
                # Free buffers            0
                results['Innodb_buffer_pool_pages_free'] = long(row[2])
            elif line.find("Database pages") == 0:
                # Database pages          1696503
                results['Innodb_buffer_pool_pages_data'] = long(row[2])
            elif line.find("Modified db pages") == 0:
                # Modified db pages       160602
                results['Innodb_buffer_pool_pages_dirty'] = long(row[3])
            elif line.find("Pages read ahead") == 0:
                # Must do this BEFORE the next test, otherwise it'll get fooled by this
                # line from the new plugin:
                # Pages read ahead 0.00/s, evicted without access 0.06/s
                pass
            elif line.find("Pages read") == 0:
                # Pages read 15240822, created 1770238, written 21705836
                results['Innodb_pages_read'] = long(row[2])
                results['Innodb_pages_created'] = long(row[4])
                results['Innodb_pages_written'] = long(row[6])

            # ROW OPERATIONS
            elif line.find('Number of rows inserted') == 0:
                # Number of rows inserted 50678311, updated 66425915, deleted 20605903, read 454561562
                results['Innodb_rows_inserted'] = long(row[4])
                results['Innodb_rows_updated'] = long(row[6])
                results['Innodb_rows_deleted'] = long(row[8])
                results['Innodb_rows_read'] = long(row[10])
            elif line.find(" queries inside InnoDB, ") > 0:
                # 0 queries inside InnoDB, 0 queries in queue
                results['Innodb_queries_inside'] = long(row[0])
                results['Innodb_queries_queued'] = long(row[4])

            prev_line = line

        # We need to calculate this metric separately
        results['Innodb_checkpoint_age'] = results['Innodb_lsn_current'] - results['Innodb_lsn_last_checkpoint']

        # Finally we change back the metrics values to string to make the values 
        # consistent with how they are reported by SHOW GLOBAL STATUS
        for k,v in results.iteritems():
            results[k] = str(v)

        return results
<|MERGE_RESOLUTION|>--- conflicted
+++ resolved
@@ -211,14 +211,9 @@
 
 
 class MySql(AgentCheck):
-<<<<<<< HEAD
-    def __init__(self, name, init_config, agentConfig):
-        AgentCheck.__init__(self, name, init_config, agentConfig)
-=======
     SERVICE_CHECK_NAME = 'mysql.can_connect'
     def __init__(self, name, init_config, agentConfig, instances=None):
         AgentCheck.__init__(self, name, init_config, agentConfig, instances)
->>>>>>> d8f0bcb0
         self.mysql_version = {}
         self.greater_502 = {}
 
