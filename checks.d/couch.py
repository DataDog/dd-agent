--- conflicted
+++ resolved
@@ -8,6 +8,7 @@
     """Extracts stats from CouchDB via its REST API
     http://wiki.apache.org/couchdb/Runtime_Statistics
     """
+
     SOURCE_TYPE_NAME = 'couchdb'
 
     def _create_metric(self, data, tags=None):
@@ -27,11 +28,7 @@
                     self.gauge(metric_name, val, tags=metric_tags, device_name=db_name)
 
 
-<<<<<<< HEAD
-    def _get_stats(self, url):
-=======
     def _get_stats(self, url, instance):
->>>>>>> 4cb1a722
         "Hit a given URL and return the parsed json"
         self.log.debug('Fetching Couchdb stats at url: %s' % url)
         req = urllib2.Request(url, None, headers(self.agentConfig))
@@ -90,10 +87,6 @@
         if not agentConfig.get('couchdb_server'):
             return False
 
-<<<<<<< HEAD
-
-=======
->>>>>>> 4cb1a722
         return {
             'instances': [{
                 'server': agentConfig.get('couchdb_server'),
