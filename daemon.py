'''
    ***
    Modified generic daemon class
    ***
    
    Author:     http://www.jejik.com/articles/2007/02/a_simple_unix_linux_daemon_in_python/
                www.boxedice.com
    
    License:    http://creativecommons.org/licenses/by-sa/3.0/
    
    Changes:    23rd Jan 2009 (David Mytton <david@boxedice.com>)
                - Replaced hard coded '/dev/null in __init__ with os.devnull
                - Added OS check to conditionally remove code that doesn't work on OS X
                - Added output to console on completion
                - Tidied up formatting 
                11th Mar 2009 (David Mytton <david@boxedice.com>)
                - Fixed problem with daemon exiting on Python 2.4 (before SystemExit was part of the Exception base)
                13th Aug 2010 (David Mytton <david@boxedice.com>
                - Fixed unhandled exception if PID file is empty
'''

# Core modules
import atexit
import os
import sys
import time
import logging

<<<<<<< HEAD
from util import AgentSupervisor
=======
log = logging.getLogger(__name__)
>>>>>>> 52a1ee7c

class Daemon:
    """
    A generic daemon class.
    
    Usage: subclass the Daemon class and override the run() method
    """
    def __init__(self, pidfile, stdin=os.devnull, stdout=os.devnull, stderr=os.devnull):
        self.stdin = stdin
        self.stdout = stdout
        self.stderr = stderr
        self.pidfile = pidfile
    
    def daemonize(self):
        """
        Do the UNIX double-fork magic, see Stevens' "Advanced 
        Programming in the UNIX Environment" for details (ISBN 0201563177)
        http://www.erlenstar.demon.co.uk/unix/faq_2.html#SEC16
        """
        try: 
            pid = os.fork() 
            if pid > 0:
                # Exit first parent
                sys.exit(0) 
        except OSError, e: 
            msg = "fork #1 failed: %d (%s)" % (e.errno, e.strerror)
            log.error(msg)
            sys.stderr.write(msg + "\n")
            sys.exit(1)
       
        log.debug("Fork 1 ok") 

        # Decouple from parent environment
        os.chdir("/") 
        os.setsid() 
<<<<<<< HEAD

        if self.autorestart:
            # Set-up the supervisor callbacks and put a fork in it.
            logging.info('Running Agent with auto-restart ON')
            def parent_func():
                self.start_event = False
            AgentSupervisor.start(parent_func)
        else:
            # Do second fork
            try:
                pid = os.fork()
                if pid > 0:
                    # Exit from second parent
                    sys.exit(0)
            except OSError, e:
                msg = "fork #2 failed: %d (%s)" % (e.errno, e.strerror)
                logging.error(msg)
                sys.stderr.write(msg + "\n")
                sys.exit(1)
=======
    
        # Do second fork
        try: 
            pid = os.fork() 
            if pid > 0:
                # Exit from second parent
                sys.exit(0) 
        except OSError, e: 
            msg = "fork #2 failed: %d (%s)" % (e.errno, e.strerror)
            log.error(msg)
            sys.stderr.write(msg + "\n")
            sys.exit(1) 
>>>>>>> 52a1ee7c

        if sys.platform != 'darwin': # This block breaks on OS X
            # Redirect standard file descriptors
            sys.stdout.flush()
            sys.stderr.flush()
            si = file(self.stdin, 'r')
            so = file(self.stdout, 'a+')
            se = file(self.stderr, 'a+', 0)
            os.dup2(si.fileno(), sys.stdin.fileno())
            os.dup2(so.fileno(), sys.stdout.fileno())
            os.dup2(se.fileno(), sys.stderr.fileno())
        
        log.info("Started")
    
        # Write pidfile
        atexit.register(self.delpid) # Make sure pid file is removed if we quit
        pid = str(os.getpid())
        try:
            fp = os.fdopen(os.open(self.pidfile, os.O_RDWR | os.O_CREAT | os.O_APPEND, 0644), 'w+')
            fp.write("%s\n" % pid)
            fp.close()
            os.chmod(self.pidfile, 0644)
        except Exception, e:
            msg = "Unable to write pidfile: %s" % self.pidfile
            log.exception(msg)
            sys.stderr.write(msg + "\n")
            sys.exit(1)

    def delpid(self):
        try:
            os.remove(self.pidfile)
        except OSError:
            pass

    def start(self):
        """
        Start the daemon
        """
        
        log.info("Starting...")
        # Check for a pidfile to see if the daemon already runs
        try:
            pf = file(self.pidfile,'r')
            pid = int(pf.read().strip())
            pf.close()
        except IOError:
            pid = None
        except SystemExit:
            pid = None
    
        if pid:
            message = "pidfile %s already exists. Is it already running?\n"
            log.error(message % self.pidfile)
            sys.stderr.write(message % self.pidfile)
            sys.exit(1)

        # Start the daemon
        log.info("Pidfile: %s" % self.pidfile)
        self.daemonize()        
        log.debug("Calling run method")
        self.run()

    def stop(self):
        """
        Stop the daemon
        """

        from signal import SIGTERM

        log.info("Stopping...") 
        # Get the pid from the pidfile
        try:
            pf = file(self.pidfile,'r')
            pid = int(pf.read().strip())
            pf.close()
        except IOError:
            pid = None
        except ValueError:
            pid = None

        # Clear the pid file
        if os.path.exists(self.pidfile):
            os.remove(self.pidfile)

        if pid > 1:
            # Try killing the daemon process    
            try:
                while 1:
                    os.kill(pid, SIGTERM)
                    time.sleep(0.1)
            except OSError, err:
                if str(err).find("No such process") <= 0:
                    log.exception("Cannot kill agent daemon at pid %s" % pid)
                    sys.stderr.write(str(err) + "\n")
        else:
            message = "Pidfile %s does not exist. Not running?\n" % self.pidfile
            log.info(message)
            sys.stderr.write(message)
            
            # Just to be sure. A ValueError might occur if the PID file is empty but does actually exist
            if os.path.exists(self.pidfile):
                os.remove(self.pidfile)
            
            return # Not an error in a restart

        
        log.info("Stopped")

    def restart(self):
        "Restart the daemon"
        self.stop()     
        self.start()

    def run(self):
        """
        You should override this method when you subclass Daemon. It will be called after the process has been
        daemonized by start() or restart().
        """
<|MERGE_RESOLUTION|>--- conflicted
+++ resolved
@@ -26,11 +26,9 @@
 import time
 import logging
 
-<<<<<<< HEAD
 from util import AgentSupervisor
-=======
+
 log = logging.getLogger(__name__)
->>>>>>> 52a1ee7c
 
 class Daemon:
     """
@@ -66,7 +64,6 @@
         # Decouple from parent environment
         os.chdir("/") 
         os.setsid() 
-<<<<<<< HEAD
 
         if self.autorestart:
             # Set-up the supervisor callbacks and put a fork in it.
@@ -86,20 +83,7 @@
                 logging.error(msg)
                 sys.stderr.write(msg + "\n")
                 sys.exit(1)
-=======
-    
-        # Do second fork
-        try: 
-            pid = os.fork() 
-            if pid > 0:
-                # Exit from second parent
-                sys.exit(0) 
-        except OSError, e: 
-            msg = "fork #2 failed: %d (%s)" % (e.errno, e.strerror)
-            log.error(msg)
-            sys.stderr.write(msg + "\n")
-            sys.exit(1) 
->>>>>>> 52a1ee7c
+
 
         if sys.platform != 'darwin': # This block breaks on OS X
             # Redirect standard file descriptors
