--- conflicted
+++ resolved
@@ -56,15 +56,6 @@
         # At first run we'll just collect the events from the latest 60 secs
         self._latest_event_collection_ts = int(time.time()) - 60
 
-<<<<<<< HEAD
-        if 'config_store' in kwargs:
-            self.config_store = kwargs['config_store']
-        else:
-            self.config_store = None
-            log.warning('No config store configured. Configuration reload will not work.')
-
-=======
->>>>>>> a20cd754
         # Try to detect if we are on ECS
         self._is_ecs = False
         try:
