# Core modules
import os
import re
import logging
import platform
import subprocess
import sys
import time
import datetime
import socket

# Needed to identify server uniquely
import uuid
try:
    from hashlib import md5
except ImportError: # Python < 2.5
    from md5 import new as md5

import modules

from config import get_version

from checks import gethostname

from checks.nagios import Nagios
from checks.build import Hudson

from checks.db.mysql import MySql
from checks.db.mongo import MongoDb
from checks.db.redisDb import Redis
from checks.db.couch import CouchDb
from checks.db.pg import PostgreSql
from checks.db.mcache import Memcache

from checks.queue import RabbitMq
from checks.system import Disk, IO, Load, Memory, Network, Processes, Cpu
from checks.web import Apache, Nginx
from checks.ganglia import Ganglia
from checks.cassandra import Cassandra
from checks.datadog import Dogstreams, DdForwarder

from checks.jmx import Jvm, Tomcat, ActiveMQ, Solr
from checks.cacti import Cacti
from checks.varnish import Varnish

from checks.db.elastic import ElasticSearch
from checks.net.haproxy import HAProxyMetrics, HAProxyEvents


from checks.ec2 import EC2

from resources.processes import Processes as ResProcesses

def getUuid():
    # Generate a unique name that will stay constant between
    # invocations, such as platform.node() + uuid.getnode()
    # Use uuid5, which does not depend on the clock and is
    # recommended over uuid3.
    # This is important to be able to identify a server even if
    # its drives have been wiped clean.
    # Note that this is not foolproof but we can reconcile servers
    # on the back-end if need be, based on mac addresses.
    return uuid.uuid5(uuid.NAMESPACE_DNS, platform.node() + str(uuid.getnode())).hex

def recordsize(func):
    "Record the size of the response"
    def wrapper(*args, **kwargs):
        logger = logging.getLogger("checks")
        res = func(*args, **kwargs)
        logger.debug("SIZE: %s wrote %d bytes uncompressed" % (func, len(str(res))))
        return res
    return wrapper

class checks(object):
    def __init__(self, agentConfig, emitters):
        self.agentConfig = agentConfig
        self.plugins = None
        self.emitters = emitters
        self.os = None
        
        self.checksLogger = logging.getLogger('checks')
        socket.setdefaulttimeout(15)
        
        self._apache = Apache(self.checksLogger)
        self._nginx = Nginx(self.checksLogger)
        self._disk = Disk(self.checksLogger)
        self._io = IO()
        self._load = Load(self.checksLogger)
        self._memory = Memory(self.checksLogger)
        self._network = Network(self.checksLogger)
        self._processes = Processes()
        self._cpu = Cpu()
        self._couchdb = CouchDb(self.checksLogger)
        self._mongodb = MongoDb(self.checksLogger)
        self._mysql = MySql(self.checksLogger)
        self._pgsql = PostgreSql(self.checksLogger)
        self._rabbitmq = RabbitMq()
        self._ganglia = Ganglia(self.checksLogger)
        self._cassandra = Cassandra()
        self._redis = Redis(self.checksLogger)
        self._jvm = Jvm(self.checksLogger)
        self._tomcat = Tomcat(self.checksLogger)
        self._activemq = ActiveMQ(self.checksLogger)
        self._solr = Solr(self.checksLogger)
        self._memcache = Memcache(self.checksLogger)
        self._dogstream = Dogstreams.init(self.checksLogger, self.agentConfig)
        self._ddforwarder = DdForwarder(self.checksLogger, self.agentConfig)

        # All new checks should be metrics checks:
        self._metrics_checks = [
            Cacti(self.checksLogger),
            Redis(self.checksLogger),
            Varnish(self.checksLogger),
            ElasticSearch(self.checksLogger),
            HAProxyMetrics(self.checksLogger)
            ]
<<<<<<< HEAD
        for module_spec in [s.strip() for s in self.agentConfig.get('custom_checks', '').split(',')]:
            if len(module_spec) == 0: continue
            try:
                self._metrics_checks.append(modules.load(module_spec, 'Check')(self.checksLogger))
            except Exception:
                self.checksLogger.error('Unable to load custom check module %r', module_spec, exc_info=True)

        self._event_checks = [Hudson(), Nagios(socket.gethostname())]
=======
        self._event_checks = [HAProxyEvents(self.checksLogger),Hudson(), Nagios(socket.gethostname())]
>>>>>>> 6e074b6c
        self._resources_checks = [ResProcesses(self.checksLogger,self.agentConfig)]

        self._ec2 = EC2(self.checksLogger)
    
    #
    # Checks - FIXME migrating to the new Check interface is a WIP
    #
    @recordsize 
    def getApacheStatus(self):
        return self._apache.check(self.agentConfig)

    @recordsize 
    def getCouchDBStatus(self):
        return self._couchdb.check(self.agentConfig)
    
    @recordsize
    def getDiskUsage(self):
        return self._disk.check(self.agentConfig)

    @recordsize
    def getIOStats(self):
        return self._io.check(self.checksLogger, self.agentConfig)
            
    @recordsize
    def getLoadAvrgs(self):
        return self._load.check(self.agentConfig)

    @recordsize 
    def getMemoryUsage(self):
        return self._memory.check(self.agentConfig)
        
    @recordsize     
    def getMongoDBStatus(self):
        return self._mongodb.check(self.agentConfig)

    @recordsize
    def getMySQLStatus(self):
        return self._mysql.check(self.agentConfig)
   
    @recordsize
    def getPgSQLStatus(self):
        return self._pgsql.check(self.agentConfig)
 
    @recordsize
    def getNetworkTraffic(self):
        return self._network.check(self.agentConfig)
    
    @recordsize
    def getNginxStatus(self):
        return self._nginx.check(self.agentConfig)
        
    @recordsize
    def getProcesses(self):
        return self._processes.check(self.checksLogger, self.agentConfig)
        
    @recordsize
    def getRabbitMQStatus(self):
        return self._rabbitmq.check(self.checksLogger, self.agentConfig)

    @recordsize
    def getGangliaData(self):
        return self._ganglia.check(self.agentConfig)

    @recordsize
    def getCassandraData(self):
        return self._cassandra.check(self.checksLogger, self.agentConfig)

    @recordsize
    def getJvmData(self):
        return self._jvm.check(self.agentConfig)

    @recordsize
    def getTomcatData(self):
        return self._tomcat.check(self.agentConfig)

    @recordsize
    def getActiveMQData(self):
        return self._activemq.check(self.agentConfig)

    @recordsize
    def getSolrData(self):
        return self._solr.check(self.agentConfig)

    @recordsize
    def getMemcacheData(self):
        return self._memcache.check(self.agentConfig)

    @recordsize
    def getDogstreamData(self):
        return self._dogstream.check(self.agentConfig)

    @recordsize
    def getDdforwarderData(self):
        return self._ddforwarder.check(self.agentConfig)

    @recordsize
    def getCPUStats(self):
        return self._cpu.check(self.checksLogger, self.agentConfig)

    @recordsize
    def get_metadata(self):
        metadata = self._ec2.get_metadata()
        if metadata.get('hostname'):
            metadata['ec2-hostname'] = metadata.get('hostname')

        if self.agentConfig.get('hostname'):
            metadata['agent-hostname'] = self.agentConfig.get('hostname')

        try:
            metadata["hostname"] = socket.gethostname()
        except:
            pass
        try:
            metadata["fqdn"] = socket.getfqdn()
        except:
            pass

        return metadata

    def doChecks(self, firstRun=False, systemStats=False):
        """Actual work
        """
        self.checksLogger.info("Starting checks")

        apacheStatus = self.getApacheStatus()
        diskUsage = self.getDiskUsage()
        loadAvrgs = self.getLoadAvrgs()
        memory = self.getMemoryUsage()
        mysqlStatus = self.getMySQLStatus()
        pgsqlStatus = self.getPgSQLStatus()
        networkTraffic = self.getNetworkTraffic()
        nginxStatus = self.getNginxStatus()
        processes = self.getProcesses()
        rabbitmq = self.getRabbitMQStatus()
        mongodb = self.getMongoDBStatus()
        couchdb = self.getCouchDBStatus()
        ioStats = self.getIOStats()
        cpuStats = self.getCPUStats()
        gangliaData = self.getGangliaData()
        cassandraData = self.getCassandraData()
        jvmData = self.getJvmData()
        tomcatData = self.getTomcatData()
        activeMQData = self.getActiveMQData()
        solrData = self.getSolrData()
        memcacheData = self.getMemcacheData()
        dogstreamData = self.getDogstreamData()
        ddforwarderData = self.getDdforwarderData()

        checksData = {
            'collection_timestamp': time.time(),
            'os' : self.os,
            'python': sys.version,
            'agentVersion' : self.agentConfig['version'], 
            'loadAvrg1' : loadAvrgs['1'], 
            'loadAvrg5' : loadAvrgs['5'], 
            'loadAvrg15' : loadAvrgs['15'], 
            'memPhysUsed' : memory.get('physUsed'), 
            'memPhysFree' : memory.get('physFree'), 
            'memPhysTotal' : memory.get('physTotal'), 
            'memPhysUsable' : memory.get('physUsable'), 
            'memSwapUsed' : memory.get('swapUsed'), 
            'memSwapFree' : memory.get('swapFree'), 
            'memSwapTotal' : memory.get('swapTotal'), 
            'memCached' : memory.get('physCached'), 
            'memBuffers': memory.get('physBuffers'),
            'memShared': memory.get('physShared'),
            'networkTraffic' : networkTraffic, 
            'processes' : processes,
            'apiKey': self.agentConfig['api_key'],
            'events': {},
            'resources': {},
        }

        if diskUsage is not False and len(diskUsage) == 2:
            checksData["diskUsage"] = diskUsage[0]
            checksData["inodes"] = diskUsage[1]
            
        if cpuStats is not False and cpuStats is not None:
            checksData.update(cpuStats)

        if gangliaData is not False and gangliaData is not None:
            checksData['ganglia'] = gangliaData
           
        if cassandraData is not False and cassandraData is not None:
            checksData['cassandra'] = cassandraData
 
        # Apache Status
        if apacheStatus: 
            checksData.update(apacheStatus)
            
        # MySQL Status
        if mysqlStatus:
            checksData.update(mysqlStatus)
       
        # PostgreSQL status
        if pgsqlStatus: 
            checksData['postgresql'] = pgsqlStatus

        # Nginx Status
        if nginxStatus:
            checksData.update(nginxStatus)
            
        # RabbitMQ
        if rabbitmq:
            checksData['rabbitMQ'] = rabbitmq
        
        # MongoDB
        if mongodb:
            if mongodb.has_key('events'):
                checksData['events']['Mongo'] = mongodb['events']['Mongo']
                del mongodb['events']
            checksData['mongoDB'] = mongodb
            
        # CouchDB
        if couchdb:
            checksData['couchDB'] = couchdb
        
        if ioStats:
            checksData['ioStats'] = ioStats
            
        if jvmData:
            checksData['jvm'] = jvmData

        if tomcatData:
            checksData['tomcat'] = tomcatData

        if activeMQData:
            checksData['activemq'] = activeMQData

        if solrData:
            checksData['solr'] = solrData

        if memcacheData:
            checksData['memcache'] = memcacheData
        
        if dogstreamData:
            dogstreamEvents = dogstreamData.get('dogstreamEvents', None)
            if dogstreamEvents:
                if 'dogstream' in checksData['events']:
                    checksData['events']['dogstream'].extend(dogstreamEvents)
                else:
                    checksData['events']['dogstream'] = dogstreamEvents
                del dogstreamData['dogstreamEvents']

            checksData.update(dogstreamData)

        if ddforwarderData:
            checksData['datadog'] = ddforwarderData
 
        # Include server indentifiers
        checksData['internalHostname'] = gethostname(self.agentConfig)
        checksData['uuid'] = getUuid()
        self.checksLogger.debug('doChecks: added uuid %s' % checksData['uuid'])
        
        # Process the event checks. 
        for event_check in self._event_checks:
            event_data = event_check.check(self.checksLogger, self.agentConfig)
            if event_data:
                checksData['events'][event_check.key] = event_data
       
       # Include system stats on first postback
        if firstRun:
            checksData['systemStats'] = systemStats
            # Add static tags from the configuration file
            if self.agentConfig['tags'] is not None:
                checksData['tags'] = self.agentConfig['tags']
            # Also post an event in the newsfeed
            checksData['events']['System'] = [{'api_key': self.agentConfig['api_key'],
                                               'host': checksData['internalHostname'],
                                               'timestamp': int(time.mktime(datetime.datetime.now().timetuple())),
                                               'event_type':'Agent Startup',
                                               'msg_text': 'Version %s' % get_version()
                                            }]

            # Collect metadata
            checksData['meta'] = self.get_metadata()

        # Resources checks
        has_resource = False
        for resources_check in self._resources_checks:
            resources_check.check()
            snaps = resources_check.pop_snapshots()
            if snaps:
                has_resource = True
                res_value = { 'snaps': snaps,
                              'format_version': resources_check.get_format_version() }                              
                res_format = resources_check.describe_format_if_needed()
                if res_format is not None:
                    res_value['format_description'] = res_format
                checksData['resources'][resources_check.RESOURCE_KEY] = res_value
 
        if has_resource:
            checksData['resources']['meta'] = {
                        'api_key': self.agentConfig['api_key'],
                        'host': checksData['internalHostname'],
                    }

        metrics = []
        for metrics_check in self._metrics_checks:
            res = metrics_check.check(self.agentConfig)
            if res:
                metrics.extend(res)
        checksData['metrics'] = metrics

        # Send back data
        self.checksLogger.debug("checksData: %s" % checksData)
        for emitter in self.emitters:
            emitter(checksData, self.checksLogger, self.agentConfig)
        self.checksLogger.info("Checks done")<|MERGE_RESOLUTION|>--- conflicted
+++ resolved
@@ -114,7 +114,6 @@
             ElasticSearch(self.checksLogger),
             HAProxyMetrics(self.checksLogger)
             ]
-<<<<<<< HEAD
         for module_spec in [s.strip() for s in self.agentConfig.get('custom_checks', '').split(',')]:
             if len(module_spec) == 0: continue
             try:
@@ -122,10 +121,7 @@
             except Exception:
                 self.checksLogger.error('Unable to load custom check module %r', module_spec, exc_info=True)
 
-        self._event_checks = [Hudson(), Nagios(socket.gethostname())]
-=======
-        self._event_checks = [HAProxyEvents(self.checksLogger),Hudson(), Nagios(socket.gethostname())]
->>>>>>> 6e074b6c
+        self._event_checks = [HAProxyEvents(self.checksLogger), Hudson(), Nagios(socket.gethostname())]
         self._resources_checks = [ResProcesses(self.checksLogger,self.agentConfig)]
 
         self._ec2 = EC2(self.checksLogger)
