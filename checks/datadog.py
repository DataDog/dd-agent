# stdlib
from datetime import datetime
import glob
from itertools import groupby
import os
import re
import sys
import time
import traceback

# project
from checks import LaconicFilter
import modules
from util import windows_friendly_colon_split
from utils.tailfile import TailFile

if hasattr('some string', 'partition'):
    def partition(s, sep):
        return s.partition(sep)
else:
    def partition(s, sep):
        pos = s.find(sep)
        if pos == -1:
            return (s, sep, '')
        else:
            return s[0:pos], sep, s[pos + len(sep):]


def point_sorter(p):
    # Sort and group by timestamp, metric name, host_name, device_name
    return (p[1], p[0], p[3].get('host_name', None), p[3].get('device_name', None))


class EventDefaults(object):
    EVENT_TYPE = 'dogstream_event'
    EVENT_OBJECT = 'dogstream_event:default'


class Dogstreams(object):
    @classmethod
    def init(cls, logger, config):
        dogstreams_config = config.get('dogstreams', None)
        if dogstreams_config:
            dogstreams = cls._instantiate_dogstreams(logger, config, dogstreams_config)
        else:
            dogstreams = []

        logger.info("Dogstream parsers: %s" % repr(dogstreams))

        return cls(logger, dogstreams)

    def __init__(self, logger, dogstreams):
        self.logger = logger
        self.dogstreams = dogstreams

    @classmethod
    def _instantiate_dogstreams(cls, logger, config, dogstreams_config):
        """
        Expecting dogstreams config value to look like:
           <dogstream value>, <dog stream value>, ...
        Where <dogstream value> looks like:
           <log path>
        or
           <log path>:<module>:<parser function>
        """
        dogstreams = []
        # Create a Dogstream object for each <dogstream value>
        for config_item in dogstreams_config.split(','):
            try:
                config_item = config_item.strip()
                parts = windows_friendly_colon_split(config_item)

                if len(parts) == 2:
                    logger.warn("Invalid dogstream: %s" % ':'.join(parts))
                    continue

                log_path = cls._get_dogstream_log_paths(parts[0]) if len(parts) else []
                parser_spec = ':'.join(parts[1:3]) if len(parts) >= 3 else None
                parser_args = parts[3:] if len(parts) >= 3 else None

                for path in log_path:
                    dogstreams.append(Dogstream.init(
                        logger,
                        log_path=path,
                        parser_spec=parser_spec,
                        parser_args=parser_args,
                        config=config))
            except Exception:
                logger.exception("Cannot build dogstream")

        return dogstreams

    @classmethod
    def _get_dogstream_log_paths(cls, path):
        """
        Paths may include wildcard *'s and ?'s.
        """
        if '*' not in path:
            return [path]
        return glob.glob(path)

    def check(self, agentConfig, move_end=True):
        if not self.dogstreams:
            return {}

        output = {}
        for dogstream in self.dogstreams:
            try:
                result = dogstream.check(agentConfig, move_end)
                # result may contain {"dogstream": [new]}.
                # If output contains {"dogstream": [old]}, that old value will get concatenated with the new value
                assert type(result) == type(output), "dogstream.check must return a dictionary"
                for k in result:
                    if k in output:
                        output[k].extend(result[k])
                    else:
                        output[k] = result[k]
            except Exception:
                self.logger.exception("Error in parsing %s" % (dogstream.log_path))
        return output

class Dogstream(object):

    @classmethod
    def init(cls, logger, log_path, parser_spec=None, parser_args=None, config=None):
        class_based = False
        parse_func = None
        parse_args = tuple(parser_args or ())

        if parser_spec:
            try:
                parse_func = modules.load(parser_spec)
                if isinstance(parse_func, type):
                    logger.info('Instantiating class-based dogstream')
                    parse_func = parse_func(
                        user_args=parse_args or (),
                        logger=logger,
                        log_path=log_path,
                        config=config,
                    )
                    parse_args = ()
                    class_based = True
                else:
                    logger.info('Instantiating function-based dogstream')
            except Exception:
                logger.exception(traceback.format_exc())
                logger.error('Could not load Dogstream line parser "%s" PYTHONPATH=%s' % (
                    parser_spec,
                    os.environ.get('PYTHONPATH', ''))
                )
            logger.info("dogstream: parsing %s with %s (requested %s)" % (log_path, parse_func, parser_spec))
        else:
            logger.info("dogstream: parsing %s with default parser" % log_path)

        return cls(logger, log_path, parse_func, parse_args, class_based=class_based)

    def __init__(self, logger, log_path, parse_func=None, parse_args=(), class_based=False):
        self.logger = logger
        self.class_based = class_based

        # Apply LaconicFilter to avoid log flooding
        self.logger.addFilter(LaconicFilter("dogstream"))

        self.log_path = log_path
        self.parse_func = parse_func or self._default_line_parser
        self.parse_args = parse_args

        self._gen = None
        self._values = None
        self._freq = 15 # Will get updated on each check()
        self._error_count = 0L
        self._line_count = 0L
        self.parser_state = {}

    def check(self, agentConfig, move_end=True):
        if self.log_path:
            self._freq = int(agentConfig.get('check_freq', 15))
            self._values = []
            self._events = []

            # Build our tail -f
            if self._gen is None:
                self._gen = TailFile(self.logger, self.log_path, self._line_parser, multi=True).tail(line_by_line=False, move_end=move_end)

            # read until the end of file
            try:
                self._gen.next()
                self.logger.debug("Done dogstream check for file {0}".format(self.log_path))
                self.logger.debug("Found {0} metric points".format(len(self._values)))
            except StopIteration, e:
                self.logger.exception(e)
                self.logger.warn("Can't tail %s file" % self.log_path)

            check_output = self._aggregate(self._values)
            if self._events:
                check_output.update({"dogstreamEvents": self._events})
                self.logger.debug("Found {0} events".format(len(self._events)))
            return check_output
        else:
            return {}


    def _line_parser(self, lines):
        try:
<<<<<<< HEAD
            for line in lines:
                # alq - Allow parser state to be kept between invocations
                # This means a new argument can be passed the custom parsing function
                # to store context that can be shared between parsing of lines.
                # One example is a running counter, which is incremented each time
                # a line is processed.
                parsed = None
                if self.class_based:
                    parsed = self.parse_func.parse_line(line)
                else:
                    try:
                        parsed = self.parse_func(self.logger, line, self.parser_state, *self.parse_args)
                    except TypeError, e:
                        # Arity of parse_func is 3 (old-style), not 4
                        parsed = self.parse_func(self.logger, line)
=======
            # alq - Allow parser state to be kept between invocations
            # This means a new argument can be passed the custom parsing function
            # to store context that can be shared between parsing of lines.
            # One example is a running counter, which is incremented each time
            # a line is processed.
            parsed = None
            if self.class_based:
                parsed = self.parse_func.parse_line(line)
            else:
                try:
                    parsed = self.parse_func(self.logger, line, self.parser_state, *self.parse_args)
                except TypeError:
                    # Arity of parse_func is 3 (old-style), not 4
                    parsed = self.parse_func(self.logger, line)
>>>>>>> 69e370e7

                self._line_count += 1

                if parsed is None:
                    continue

                if isinstance(parsed, (tuple, dict)):
                    parsed = [parsed]

                for datum in parsed:
                    # Check if it's an event
                    if isinstance(datum, dict):
                        # An event requires at least a title or a body
                        if 'msg_title' not in datum and 'msg_text' not in datum:
                            continue

                        # Populate the default fields
                        if 'event_type' not in datum:
                            datum['event_type'] = EventDefaults.EVENT_TYPE
                        if 'timestamp' not in datum:
                            datum['timestamp'] = time.time()
                        # Make sure event_object and aggregation_key (synonyms) are set
                        # FIXME when the backend treats those as true synonyms, we can
                        # deprecate event_object.
                        if 'event_object' in datum or 'aggregation_key' in datum:
                            datum['aggregation_key'] = datum.get('event_object', datum.get('aggregation_key'))
                        else:
                            datum['aggregation_key'] = EventDefaults.EVENT_OBJECT
                        datum['event_object'] = datum['aggregation_key']

                        self._events.append(datum)
                        continue

                    # Otherwise, assume it's a metric
                    try:
                        metric, ts, value, attrs = datum
                    except Exception:
                        continue

                    # Validation
                    invalid_reasons = []
                    try:
                        # Bucket points into 15 second buckets
                        ts = (int(float(ts)) / self._freq) * self._freq
                        date = datetime.fromtimestamp(ts)
                        assert date.year > 1990
                    except Exception:
                        invalid_reasons.append('invalid timestamp')

                    try:
                        value = float(value)
                    except Exception:
                        invalid_reasons.append('invalid metric value')

                    if invalid_reasons:
                        self.logger.debug('Invalid parsed values %s (%s): "%s"',
                            repr(datum), ', '.join(invalid_reasons), line)
                    else:
<<<<<<< HEAD
                        self._values.append((metric, ts, value, attrs))
        except Exception, e:
=======
                        datum['aggregation_key'] = EventDefaults.EVENT_OBJECT
                    datum['event_object'] = datum['aggregation_key']

                    self._events.append(datum)
                    continue

                # Otherwise, assume it's a metric
                try:
                    metric, ts, value, attrs = datum
                except Exception:
                    continue

                # Validation
                invalid_reasons = []
                try:
                    # Bucket points into 15 second buckets
                    ts = (int(float(ts)) / self._freq) * self._freq
                    date = datetime.fromtimestamp(ts)
                    assert date.year > 1990
                except Exception:
                    invalid_reasons.append('invalid timestamp')

                try:
                    value = float(value)
                except Exception:
                    invalid_reasons.append('invalid metric value')

                if invalid_reasons:
                    self.logger.debug('Invalid parsed values %s (%s): "%s"',
                        repr(datum), ', '.join(invalid_reasons), line)
                else:
                    self._values.append((metric, ts, value, attrs))
        except Exception:
>>>>>>> 69e370e7
            self.logger.debug("Error while parsing line %s" % line, exc_info=True)
            self._error_count += 1
            self.logger.error("Parser error: %s out of %s" % (self._error_count, self._line_count))

    def _default_line_parser(self, logger, line):
        sep = ' '
        metric, _, line = partition(line.strip(), sep)
        timestamp, _, line = partition(line.strip(), sep)
        value, _, line = partition(line.strip(), sep)

        attributes = {}
        try:
            while line:
                keyval, _, line = partition(line.strip(), sep)
                key, val = keyval.split('=', 1)
                attributes[key] = val
        except Exception:
            logger.debug(traceback.format_exc())

        return metric, timestamp, value, attributes

    def _aggregate(self, values):
        """ Aggregate values down to the second and store as:
            {
                "dogstream": [(metric, timestamp, value, {key: val})]
            }
            If there are many values per second for a metric, take the median
        """
        output = []

        values.sort(key=point_sorter)

        for (timestamp, metric, host_name, device_name), val_attrs in groupby(values, key=point_sorter):
            attributes = {}
            vals = []
            for _metric, _timestamp, v, a in val_attrs:
                try:
                    v = float(v)
                    vals.append(v)
                    attributes.update(a)
                except Exception:
                    self.logger.debug("Could not convert %s into a float", v)

            if len(vals) == 1:
                val = vals[0]
            elif len(vals) > 1:
                val = vals[-1]
            else: # len(vals) == 0
                continue

            metric_type = str(attributes.get('metric_type', '')).lower()
            if metric_type == 'gauge':
                val = float(val)
            elif metric_type == 'counter':
                val = sum(vals)

            output.append((metric, timestamp, val, attributes))

        if output:
            return {"dogstream": output}
        else:
            return {}


# Allow a smooth uninstall of previous version
class RollupLP:
    pass


class DdForwarder(object):

    QUEUE_SIZE = "queue_size"
    QUEUE_COUNT = "queue_count"

    RE_QUEUE_STAT = re.compile(r"\[.*\] Queue size: at (.*), (\d+) transaction\(s\), (\d+) KB")

    def __init__(self, logger, config):
        self.log_path = config.get('ddforwarder_log', '/var/log/ddforwarder.log')
        self.logger = logger
        self._gen = None

    def _init_metrics(self):
        self.metrics = {}

    def _add_metric(self, name, value, ts):

        if name in self.metrics:
            self.metrics[name].append((ts, value))
        else:
            self.metrics[name] = [(ts, value)]

    def _parse_line(self, line):

        try:
            m = self.RE_QUEUE_STAT.match(line)
            if m is not None:
                ts, count, size = m.groups()
                self._add_metric(self.QUEUE_SIZE, size, round(float(ts)))
                self._add_metric(self.QUEUE_COUNT, count, round(float(ts)))
        except Exception, e:
            self.logger.exception(e)

    def check(self, agentConfig, move_end=True):

        if self.log_path and os.path.isfile(self.log_path):

            #reset metric points
            self._init_metrics()

            # Build our tail -f
            if self._gen is None:
                self._gen = TailFile(self.logger, self.log_path, self._parse_line).tail(line_by_line=False,
                    move_end=move_end)

            # read until the end of file
            try:
                self._gen.next()
                self.logger.debug("Done ddforwarder check for file %s" % self.log_path)
            except StopIteration, e:
                self.logger.exception(e)
                self.logger.warn("Can't tail %s file" % self.log_path)

            return {'ddforwarder': self.metrics}
        else:
            self.logger.debug("Can't tail datadog forwarder log file: %s" % self.log_path)
            return {}


def testddForwarder():
    import logging

    logger = logging.getLogger("ddagent.checks.datadog")
    logger.setLevel(logging.DEBUG)
    logger.addHandler(logging.StreamHandler())

    config = {'api_key':'my_apikey', 'ddforwarder_log': sys.argv[1]}
    dd = DdForwarder(logger, config)
    m = dd.check(config, move_end=False)
    while True:
        print m
        time.sleep(5)
        m = dd.check(config)


if __name__ == '__main__':
    testddForwarder()<|MERGE_RESOLUTION|>--- conflicted
+++ resolved
@@ -202,23 +202,6 @@
 
     def _line_parser(self, lines):
         try:
-<<<<<<< HEAD
-            for line in lines:
-                # alq - Allow parser state to be kept between invocations
-                # This means a new argument can be passed the custom parsing function
-                # to store context that can be shared between parsing of lines.
-                # One example is a running counter, which is incremented each time
-                # a line is processed.
-                parsed = None
-                if self.class_based:
-                    parsed = self.parse_func.parse_line(line)
-                else:
-                    try:
-                        parsed = self.parse_func(self.logger, line, self.parser_state, *self.parse_args)
-                    except TypeError, e:
-                        # Arity of parse_func is 3 (old-style), not 4
-                        parsed = self.parse_func(self.logger, line)
-=======
             # alq - Allow parser state to be kept between invocations
             # This means a new argument can be passed the custom parsing function
             # to store context that can be shared between parsing of lines.
@@ -233,7 +216,6 @@
                 except TypeError:
                     # Arity of parse_func is 3 (old-style), not 4
                     parsed = self.parse_func(self.logger, line)
->>>>>>> 69e370e7
 
                 self._line_count += 1
 
@@ -292,10 +274,6 @@
                         self.logger.debug('Invalid parsed values %s (%s): "%s"',
                             repr(datum), ', '.join(invalid_reasons), line)
                     else:
-<<<<<<< HEAD
-                        self._values.append((metric, ts, value, attrs))
-        except Exception, e:
-=======
                         datum['aggregation_key'] = EventDefaults.EVENT_OBJECT
                     datum['event_object'] = datum['aggregation_key']
 
@@ -329,7 +307,6 @@
                 else:
                     self._values.append((metric, ts, value, attrs))
         except Exception:
->>>>>>> 69e370e7
             self.logger.debug("Error while parsing line %s" % line, exc_info=True)
             self._error_count += 1
             self.logger.error("Parser error: %s out of %s" % (self._error_count, self._line_count))
