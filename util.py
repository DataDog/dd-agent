--- conflicted
+++ resolved
@@ -6,11 +6,6 @@
 import logging
 import platform
 import re
-<<<<<<< HEAD
-import socket
-=======
-import signal
->>>>>>> 9eb5063b
 import sys
 import time
 import uuid
@@ -126,404 +121,6 @@
         else:
             return check_config
 
-<<<<<<< HEAD
-
-def get_hostname(config=None):
-    """
-    Get the canonical host name this agent should identify as. This is
-    the authoritative source of the host name for the agent.
-
-    Tries, in order:
-
-      * agent config (datadog.conf, "hostname:")
-      * 'hostname -f' (on unix)
-      * socket.gethostname()
-    """
-    hostname = None
-
-    # first, try the config
-    if config is None:
-        from config import get_config
-        config = get_config(parse_args=True)
-    config_hostname = config.get('hostname')
-    if config_hostname and is_valid_hostname(config_hostname):
-        return config_hostname
-
-    # Try to get GCE instance name
-    if hostname is None:
-        gce_hostname = GCE.get_hostname(config)
-        if gce_hostname is not None:
-            if is_valid_hostname(gce_hostname):
-                return gce_hostname
-
-    # Try to get the docker hostname
-    docker_util = DockerUtil()
-    if hostname is None and docker_util.is_dockerized():
-        docker_hostname = docker_util.get_hostname()
-        if docker_hostname is not None and is_valid_hostname(docker_hostname):
-            hostname = docker_hostname
-
-    # then move on to os-specific detection
-    if hostname is None:
-        def _get_hostname_unix():
-            try:
-                # try fqdn
-                out, _, rtcode = get_subprocess_output(['/bin/hostname', '-f'], log)
-                if rtcode == 0:
-                    return out.strip()
-            except Exception:
-                return None
-
-        os_name = get_os()
-        if os_name in ['mac', 'freebsd', 'linux', 'solaris']:
-            unix_hostname = _get_hostname_unix()
-            if unix_hostname and is_valid_hostname(unix_hostname):
-                hostname = unix_hostname
-
-    # if we have an ec2 default hostname, see if there's an instance-id available
-    if (Platform.is_ecs_instance()) or (hostname is not None and EC2.is_default(hostname)):
-        instanceid = EC2.get_instance_id(config)
-        if instanceid:
-            hostname = instanceid
-
-    # fall back on socket.gethostname(), socket.getfqdn() is too unreliable
-    if hostname is None:
-        try:
-            socket_hostname = socket.gethostname()
-        except socket.error:
-            socket_hostname = None
-        if socket_hostname and is_valid_hostname(socket_hostname):
-            hostname = socket_hostname
-
-    if hostname is None:
-        log.critical('Unable to reliably determine host name. You can define one in datadog.conf or in your hosts file')
-        raise Exception('Unable to reliably determine host name. You can define one in datadog.conf or in your hosts file')
-    else:
-        return hostname
-
-
-class GCE(object):
-    URL = "http://169.254.169.254/computeMetadata/v1/?recursive=true"
-    TIMEOUT = 0.1 # second
-    SOURCE_TYPE_NAME = 'google cloud platform'
-    metadata = None
-    EXCLUDED_ATTRIBUTES = ["kube-env", "startup-script", "sshKeys", "user-data",
-    "cli-cert", "ipsec-cert", "ssl-cert"]
-
-
-    @staticmethod
-    def _get_metadata(agentConfig):
-        if GCE.metadata is not None:
-            return GCE.metadata
-
-        if not agentConfig['collect_instance_metadata']:
-            log.info("Instance metadata collection is disabled. Not collecting it.")
-            GCE.metadata = {}
-            return GCE.metadata
-
-        socket_to = None
-        try:
-            socket_to = socket.getdefaulttimeout()
-            socket.setdefaulttimeout(GCE.TIMEOUT)
-        except Exception:
-            pass
-
-        try:
-            opener = urllib2.build_opener()
-            opener.addheaders = [('X-Google-Metadata-Request','True')]
-            GCE.metadata = json.loads(opener.open(GCE.URL).read().strip())
-
-        except Exception:
-            GCE.metadata = {}
-
-        try:
-            if socket_to is None:
-                socket_to = 3
-            socket.setdefaulttimeout(socket_to)
-        except Exception:
-            pass
-        return GCE.metadata
-
-
-
-    @staticmethod
-    def get_tags(agentConfig):
-        if not agentConfig['collect_instance_metadata']:
-            return None
-
-        try:
-            host_metadata = GCE._get_metadata(agentConfig)
-            tags = []
-
-            for key, value in host_metadata['instance'].get('attributes', {}).iteritems():
-                if key in GCE.EXCLUDED_ATTRIBUTES:
-                    continue
-                tags.append("%s:%s" % (key, value))
-
-            tags.extend(host_metadata['instance'].get('tags', []))
-            tags.append('zone:%s' % host_metadata['instance']['zone'].split('/')[-1])
-            tags.append('instance-type:%s' % host_metadata['instance']['machineType'].split('/')[-1])
-            tags.append('internal-hostname:%s' % host_metadata['instance']['hostname'])
-            tags.append('instance-id:%s' % host_metadata['instance']['id'])
-            tags.append('project:%s' % host_metadata['project']['projectId'])
-            tags.append('numeric_project_id:%s' % host_metadata['project']['numericProjectId'])
-
-            GCE.metadata['hostname'] = host_metadata['instance']['hostname'].split('.')[0]
-
-            return tags
-        except Exception:
-            return None
-
-    @staticmethod
-    def get_hostname(agentConfig):
-        try:
-            host_metadata = GCE._get_metadata(agentConfig)
-            hostname = host_metadata['instance']['hostname']
-            if agentConfig.get('gce_updated_hostname'):
-                return hostname
-            else:
-                return hostname.split('.')[0]
-        except Exception:
-            return None
-
-    @staticmethod
-    def get_host_aliases(agentConfig):
-        try:
-            host_metadata = GCE._get_metadata(agentConfig)
-            project_id = host_metadata['project']['projectId']
-            instance_name = host_metadata['instance']['hostname'].split('.')[0]
-            return ['%s.%s' % (instance_name, project_id)]
-        except Exception:
-            return None
-
-
-class EC2(object):
-    """Retrieve EC2 metadata
-    """
-    EC2_METADATA_HOST = "http://169.254.169.254"
-    METADATA_URL_BASE = EC2_METADATA_HOST + "/latest/meta-data"
-    INSTANCE_IDENTITY_URL = EC2_METADATA_HOST + "/latest/dynamic/instance-identity/document"
-    TIMEOUT = 0.1  # second
-    DEFAULT_PREFIXES = [u'ip-', u'domu']
-    metadata = {}
-
-    class NoIAMRole(Exception):
-        """
-        Instance has no associated IAM role.
-        """
-        pass
-
-    @staticmethod
-    def is_default(hostname):
-        hostname = hostname.lower()
-        for prefix in EC2.DEFAULT_PREFIXES:
-            if hostname.startswith(prefix):
-                return True
-        return False
-
-    @staticmethod
-    def get_iam_role():
-        """
-        Retrieve instance's IAM role.
-        Raise `NoIAMRole` when unavailable.
-        """
-        try:
-            return urllib2.urlopen(EC2.METADATA_URL_BASE + "/iam/security-credentials/").read().strip()
-        except urllib2.HTTPError as err:
-            if err.code == 404:
-                raise EC2.NoIAMRole()
-            raise
-
-    @staticmethod
-    def get_tags(agentConfig):
-        """
-        Retrieve AWS EC2 tags.
-        """
-        if not agentConfig['collect_instance_metadata']:
-            log.info("Instance metadata collection is disabled. Not collecting it.")
-            return []
-
-        EC2_tags = []
-        socket_to = None
-        try:
-            socket_to = socket.getdefaulttimeout()
-            socket.setdefaulttimeout(EC2.TIMEOUT)
-        except Exception:
-            pass
-
-        try:
-            iam_role = EC2.get_iam_role()
-            iam_params = json.loads(urllib2.urlopen(EC2.METADATA_URL_BASE + "/iam/security-credentials/" + unicode(iam_role)).read().strip())
-            instance_identity = json.loads(urllib2.urlopen(EC2.INSTANCE_IDENTITY_URL).read().strip())
-            region = instance_identity['region']
-
-            import boto.ec2
-            proxy_settings = get_proxy(agentConfig) or {}
-            connection = boto.ec2.connect_to_region(
-                region,
-                aws_access_key_id=iam_params['AccessKeyId'],
-                aws_secret_access_key=iam_params['SecretAccessKey'],
-                security_token=iam_params['Token'],
-                proxy=proxy_settings.get('host'), proxy_port=proxy_settings.get('port'),
-                proxy_user=proxy_settings.get('user'), proxy_pass=proxy_settings.get('password')
-            )
-
-            tag_object = connection.get_all_tags({'resource-id': EC2.metadata['instance-id']})
-
-            EC2_tags = [u"%s:%s" % (tag.name, tag.value) for tag in tag_object]
-            if agentConfig.get('collect_security_groups') and EC2.metadata.get('security-groups'):
-                EC2_tags.append(u"security-group-name:{0}".format(EC2.metadata.get('security-groups')))
-
-        except EC2.NoIAMRole:
-            log.warning(
-                u"Unable to retrieve AWS EC2 custom tags: "
-                u"an IAM role associated with the instance is required"
-            )
-        except Exception:
-            log.exception("Problem retrieving custom EC2 tags")
-
-        try:
-            if socket_to is None:
-                socket_to = 3
-            socket.setdefaulttimeout(socket_to)
-        except Exception:
-            pass
-
-        return EC2_tags
-
-    @staticmethod
-    def get_metadata(agentConfig):
-        """Use the ec2 http service to introspect the instance. This adds latency if not running on EC2
-        """
-        # >>> import urllib2
-        # >>> urllib2.urlopen('http://169.254.169.254/latest/', timeout=1).read()
-        # 'meta-data\nuser-data'
-        # >>> urllib2.urlopen('http://169.254.169.254/latest/meta-data', timeout=1).read()
-        # 'ami-id\nami-launch-index\nami-manifest-path\nhostname\ninstance-id\nlocal-ipv4\npublic-keys/\nreservation-id\nsecurity-groups'
-        # >>> urllib2.urlopen('http://169.254.169.254/latest/meta-data/instance-id', timeout=1).read()
-        # 'i-deadbeef'
-
-        # Every call may add TIMEOUT seconds in latency so don't abuse this call
-        # python 2.4 does not support an explicit timeout argument so force it here
-        # Rather than monkey-patching urllib2, just lower the timeout globally for these calls
-
-        if not agentConfig['collect_instance_metadata']:
-            log.info("Instance metadata collection is disabled. Not collecting it.")
-            return {}
-
-        socket_to = None
-        try:
-            socket_to = socket.getdefaulttimeout()
-            socket.setdefaulttimeout(EC2.TIMEOUT)
-        except Exception:
-            pass
-
-        for k in ('instance-id', 'hostname', 'local-hostname', 'public-hostname', 'ami-id', 'local-ipv4', 'public-keys/', 'public-ipv4', 'reservation-id', 'security-groups'):
-            try:
-                v = urllib2.urlopen(EC2.METADATA_URL_BASE + "/" + unicode(k)).read().strip()
-                assert type(v) in (types.StringType, types.UnicodeType) and len(v) > 0, "%s is not a string" % v
-                EC2.metadata[k.rstrip('/')] = v
-            except Exception:
-                pass
-
-        try:
-            if socket_to is None:
-                socket_to = 3
-            socket.setdefaulttimeout(socket_to)
-        except Exception:
-            pass
-
-        return EC2.metadata
-
-    @staticmethod
-    def get_instance_id(agentConfig):
-        try:
-            return EC2.get_metadata(agentConfig).get("instance-id", None)
-        except Exception:
-            return None
-=======
-class Watchdog(object):
-    """
-    Simple signal-based watchdog. Restarts the process when:
-    * no reset was made for more than a specified duration
-    * (optional) a specified memory threshold is exceeded
-    * (optional) a suspicious high activity is detected, i.e. too many resets for a given timeframe.
-
-    **Warning**: Not thread-safe.
-    Can only be invoked once per process, so don't use with multiple threads.
-    If you instantiate more than one, you're also asking for trouble.
-    """
-    # Activity history timeframe
-    _RESTART_TIMEFRAME = 60
-
-    def __init__(self, duration, max_mem_mb=None, max_resets=None):
-        import resource
-
-        # Set the duration
-        self._duration = int(duration)
-        signal.signal(signal.SIGALRM, Watchdog.self_destruct)
-
-        # Set memory usage threshold
-        if max_mem_mb is not None:
-            self._max_mem_kb = 1024 * max_mem_mb
-            max_mem_bytes = 1024 * self._max_mem_kb
-            resource.setrlimit(resource.RLIMIT_AS, (max_mem_bytes, max_mem_bytes))
-            self.memory_limit_enabled = True
-        else:
-            self.memory_limit_enabled = False
-
-        # Set high activity monitoring
-        self._restarts = deque([])
-        self._max_resets = max_resets
-
-    @staticmethod
-    def self_destruct(signum, frame):
-        """
-        Kill the process. It will be eventually restarted.
-        """
-        try:
-            import traceback
-            log.error("Self-destructing...")
-            log.error(traceback.format_exc())
-        finally:
-            os.kill(os.getpid(), signal.SIGKILL)
-
-    def _is_frenetic(self):
-        """
-        Detect suspicious high activity, i.e. the number of resets exceeds the maximum limit set
-        on the watchdog timeframe.
-        Flush old activity history
-        """
-        now = time.time()
-        while(self._restarts and self._restarts[0] < now - self._RESTART_TIMEFRAME):
-            self._restarts.popleft()
-
-        return len(self._restarts) > self._max_resets
-
-    def reset(self):
-        """
-        Reset the watchdog state, i.e.
-        * re-arm alarm signal
-        * (optional) check memory consumption
-        * (optional) save reset history, flush old entries and check frequency
-        """
-        # Check memory consumption: restart if too high as tornado will swallow MemoryErrors
-        if self.memory_limit_enabled:
-            mem_usage_kb = int(os.popen('ps -p %d -o %s | tail -1' % (os.getpid(), 'rss')).read())
-            if mem_usage_kb > (0.95 * self._max_mem_kb):
-                Watchdog.self_destruct(signal.SIGKILL, sys._getframe(0))
-
-        # Check activity
-        if self._max_resets:
-            self._restarts.append(time.time())
-            if self._is_frenetic():
-                Watchdog.self_destruct(signal.SIGKILL, sys._getframe(0))
-
-        # Re arm alarm signal
-        log.debug("Resetting watchdog for %d" % self._duration)
-        signal.alarm(self._duration)
->>>>>>> 9eb5063b
-
 
 class Timer(object):
     """ Helper class """
