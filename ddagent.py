#!/opt/datadog-agent/embedded/bin/python
'''
    Datadog
    www.datadoghq.com
    ----
    Make sense of your IT Data

    Licensed under Simplified BSD License (see LICENSE)
    (C) Boxed Ice 2010 all rights reserved
    (C) Datadog, Inc. 2010-2016 all rights reserved
'''
# set up logging before importing any other components
from config import initialize_logging  # noqa
initialize_logging('forwarder')

# stdlib
from datetime import timedelta
import logging
import os
from Queue import Full, Queue
from socket import error as socket_error, gaierror
import sys
import threading
import zlib

# For pickle & PID files, see issue 293
os.umask(022)

# 3p
try:
    import pycurl
except ImportError:
    # For the source install, pycurl might not be installed
    pycurl = None
from tornado.escape import json_decode
import tornado.httpclient
import tornado.httpserver
import tornado.ioloop
from tornado.options import define, options, parse_command_line
import tornado.web

# project
from checks.check_status import ForwarderStatus
from config import (
    get_config,
    get_logging_config,
    get_url_endpoint,
    get_version
)
import modules
from transaction import Transaction, TransactionManager
from util import (
    get_hostname,
    get_tornado_ioloop,
    get_uuid,
    json,
)
from utils.logger import RedactedLogRecord
from utils.watchdog import new_watchdog

logging.LogRecord = RedactedLogRecord
log = logging.getLogger('forwarder')
log.setLevel(get_logging_config()['log_level'] or logging.INFO)

DD_ENDPOINT = "dd_url"

# Transactions
TRANSACTION_FLUSH_INTERVAL = 5000  # Every 5 seconds

# Watchdog settings
WATCHDOG_INTERVAL_MULTIPLIER = 10  # 10x flush interval
WATCHDOG_HIGH_ACTIVITY_THRESHOLD = 1000  # Threshold to detect pathological activity

# Misc
HEADERS_TO_REMOVE = [
    'Host',
    'Content-Length',
]


# Maximum delay before replaying a transaction
MAX_WAIT_FOR_REPLAY = timedelta(seconds=90)

# Maximum queue size in bytes (when this is reached, old messages are dropped)
MAX_QUEUE_SIZE = 30 * 1024 * 1024  # 30MB

THROTTLING_DELAY = timedelta(microseconds=1000000 / 2)  # 2 msg/second


class EmitterThread(threading.Thread):

    def __init__(self, *args, **kwargs):
        self.__name = kwargs['name']
        self.__emitter = kwargs.pop('emitter')()
        self.__logger = kwargs.pop('logger')
        self.__config = kwargs.pop('config')
        self.__max_queue_size = kwargs.pop('max_queue_size', 100)
        self.__queue = Queue(self.__max_queue_size)
        threading.Thread.__init__(self, *args, **kwargs)
        self.daemon = True

    def run(self):
        while True:
            (data, headers) = self.__queue.get()
            try:
                self.__logger.debug('Emitter %r handling a packet', self.__name)
                self.__emitter(data, self.__logger, self.__config)
            except Exception:
                self.__logger.error('Failure during operation of emitter %r', self.__name, exc_info=True)

    def enqueue(self, data, headers):
        try:
            self.__queue.put((data, headers), block=False)
        except Full:
            self.__logger.warn('Dropping packet for %r due to backlog', self.__name)


class EmitterManager(object):
    """Track custom emitters"""

    def __init__(self, config):
        self.agentConfig = config
        self.emitterThreads = []
        for emitter_spec in [s.strip() for s in self.agentConfig.get('custom_emitters', '').split(',')]:
            if len(emitter_spec) == 0:
                continue
            logging.info('Setting up custom emitter %r', emitter_spec)
            try:
                thread = EmitterThread(
                    name=emitter_spec,
                    emitter=modules.load(emitter_spec, 'emitter'),
                    logger=logging,
                    config=config,
                )
                thread.start()
                self.emitterThreads.append(thread)
            except Exception:
                logging.error('Unable to start thread for emitter: %r', emitter_spec, exc_info=True)
        logging.info('Done with custom emitters')

    def send(self, data, headers=None):
        if not self.emitterThreads:
            return  # bypass decompression/decoding
        if headers and headers.get('Content-Encoding') == 'deflate':
            data = zlib.decompress(data)
        data = json_decode(data)
        for emitterThread in self.emitterThreads:
            logging.info('Queueing for emitter %r', emitterThread.name)
            emitterThread.enqueue(data, headers)


class AgentTransaction(Transaction):
    _application = None
    _trManager = None
    _endpoints = []
    _emitter_manager = None
    _type = None

    @classmethod
    def set_application(cls, app):
        cls._application = app
        cls._emitter_manager = EmitterManager(cls._application._agentConfig)

    @classmethod
    def set_tr_manager(cls, manager):
        cls._trManager = manager

    @classmethod
    def get_tr_manager(cls):
        return cls._trManager

    @classmethod
    def set_endpoints(cls):
        """
        Set Datadog endpoint if an API key exists.
        """
        if not cls._application._agentConfig.get('api_key'):
            log.warning(u"No API key was found. Aborting endpoint setting.")
            return

        cls._endpoints.append(DD_ENDPOINT)

    def __init__(self, data, headers, msg_type=""):
        self._data = data
        self._headers = headers
        self._headers['DD-Forwarder-Version'] = get_version()
        self._msg_type = msg_type

        # Call after data has been set (size is computed in Transaction's init)
        Transaction.__init__(self)

        # Emitters operate outside the regular transaction framework
        if self._emitter_manager is not None:
            self._emitter_manager.send(data, headers)

        # Insert the transaction in the Manager
        self._trManager.append(self)
        log.debug("Created transaction %d" % self.get_id())
        self._trManager.flush()

    def __sizeof__(self):
        return sys.getsizeof(self._data)

    def get_url(self, endpoint):
        endpoint_base_url = get_url_endpoint(self._application._agentConfig[endpoint])
        api_key = self._application._agentConfig.get('api_key')
        if api_key:
            return "{0}/intake/{1}?api_key={2}".format(endpoint_base_url, self._msg_type, api_key)
        return "{0}/intake/{1}".format(endpoint_base_url, self._msg_type)

    def flush(self):
        for endpoint in self._endpoints:
            url = self.get_url(endpoint)
            log.debug(
                u"Sending %s to endpoint %s at %s",
                self._type, endpoint, url
            )

            # Getting proxy settings
            proxy_settings = self._application._agentConfig.get('proxy_settings', None)

            tornado_client_params = {
                'url': url,
                'method': 'POST',
                'body': self._data,
                'headers': self._headers,
                'validate_cert': not self._application.skip_ssl_validation,
            }

            # Remove headers that were passed by the emitter. Those don't apply anymore
            # This is pretty hacky though as it should be done in pycurl or curl or tornado
            for h in HEADERS_TO_REMOVE:
                if h in tornado_client_params['headers']:
                    del tornado_client_params['headers'][h]
                    log.debug("Removing {0} header.".format(h))

            force_use_curl = False

            if proxy_settings is not None:
                force_use_curl = True
                if pycurl is not None:
                    log.debug("Configuring tornado to use proxy settings: %s:****@%s:%s" % (proxy_settings['user'],
                              proxy_settings['host'], proxy_settings['port']))
                    tornado_client_params['proxy_host'] = proxy_settings['host']
                    tornado_client_params['proxy_port'] = proxy_settings['port']
                    tornado_client_params['proxy_username'] = proxy_settings['user']
                    tornado_client_params['proxy_password'] = proxy_settings['password']

                    if self._application._agentConfig.get('proxy_forbid_method_switch'):
                        # See http://stackoverflow.com/questions/8156073/curl-violate-rfc-2616-10-3-2-and-switch-from-post-to-get
                        tornado_client_params['prepare_curl_callback'] = lambda curl: curl.setopt(pycurl.POSTREDIR, pycurl.REDIR_POST_ALL)

            if (not self._application.use_simple_http_client or force_use_curl) and pycurl is not None:
                ssl_certificate = self._application._agentConfig.get('ssl_certificate', None)
                tornado_client_params['ca_certs'] = ssl_certificate

            req = tornado.httpclient.HTTPRequest(**tornado_client_params)
            use_curl = force_use_curl or self._application._agentConfig.get("use_curl_http_client") and not self._application.use_simple_http_client

            if use_curl:
                if pycurl is None:
                    log.error("dd-agent is configured to use the Curl HTTP Client, but pycurl is not available on this system.")
                else:
                    log.debug("Using CurlAsyncHTTPClient")
                    tornado.httpclient.AsyncHTTPClient.configure("tornado.curl_httpclient.CurlAsyncHTTPClient")
            else:
                log.debug("Using SimpleHTTPClient")
            http = tornado.httpclient.AsyncHTTPClient()
            http.fetch(req, callback=self.on_response)

    def on_response(self, response):
        if response.error:
            log.error("Response: %s" % response)
            if response.code == 413:
                self._trManager.tr_error_too_big(self)
            else:
                self._trManager.tr_error(self)
        else:
            self._trManager.tr_success(self)

        self._trManager.flush_next()


class MetricTransaction(AgentTransaction):
    _type = "metrics"


class APIMetricTransaction(MetricTransaction):

    def get_url(self, endpoint):
        endpoint_base_url = get_url_endpoint(self._application._agentConfig[endpoint])
        config = self._application._agentConfig
        api_key = config['api_key']
        url = endpoint_base_url + '/api/v1/series/?api_key=' + api_key
        return url

    def get_data(self):
        return self._data


class APIServiceCheckTransaction(AgentTransaction):
    _type = "service checks"

    def get_url(self, endpoint):
        endpoint_base_url = get_url_endpoint(self._application._agentConfig[endpoint])
        config = self._application._agentConfig
        api_key = config['api_key']
        url = endpoint_base_url + '/api/v1/check_run/?api_key=' + api_key
        return url


class StatusHandler(tornado.web.RequestHandler):

    def get(self):
        threshold = int(self.get_argument('threshold', -1))

        m = MetricTransaction.get_tr_manager()

        self.write("<table><tr><td>Id</td><td>Size</td><td>Error count</td><td>Next flush</td></tr>")
        transactions = m.get_transactions()
        for tr in transactions:
            self.write("<tr><td>%s</td><td>%s</td><td>%s</td><td>%s</td></tr>" %
                (tr.get_id(), tr.get_size(), tr.get_error_count(), tr.get_next_flush()))
        self.write("</table>")

        if threshold >= 0:
            if len(transactions) > threshold:
                self.set_status(503)


class AgentInputHandler(tornado.web.RequestHandler):
    _MSG_TYPE = ""

    def post(self):
        """Read the message and forward it to the intake"""

        # read message
        msg = self.request.body
        headers = self.request.headers
        msg_type = self._MSG_TYPE

        if msg is not None:
            # Setup a transaction for this message
            tr = MetricTransaction(msg, headers, msg_type)
        else:
            raise tornado.web.HTTPError(500)

        self.write("Transaction: %s" % tr.get_id())


class MetricsAgentInputHandler(AgentInputHandler):
    _MSG_TYPE = "metrics"


class MetadataAgentInputHandler(AgentInputHandler):
    _MSG_TYPE = "metadata"


class ApiInputHandler(tornado.web.RequestHandler):

    def post(self):
        """Read the message and forward it to the intake"""

        # read message
        msg = self.request.body
        headers = self.request.headers

        if msg is not None:
            # Setup a transaction for this message
            APIMetricTransaction(msg, headers)
        else:
            raise tornado.web.HTTPError(500)


class ApiCheckRunHandler(tornado.web.RequestHandler):
    """
    Handler to submit Service Checks
    """
    def post(self):
        # read message
        msg = self.request.body
        headers = self.request.headers

        if msg is not None:
            # Setup a transaction for this message
            tr = APIServiceCheckTransaction(msg, headers)
        else:
            raise tornado.web.HTTPError(500)

        self.write("Transaction: %s" % tr.get_id())


class Application(tornado.web.Application):

    def __init__(self, port, agentConfig, watchdog=True,
                 skip_ssl_validation=False, use_simple_http_client=False):
        self._port = int(port)
        self._agentConfig = agentConfig
        self._metrics = {}
        AgentTransaction.set_application(self)
        AgentTransaction.set_endpoints()
        self._tr_manager = TransactionManager(MAX_WAIT_FOR_REPLAY,
                                              MAX_QUEUE_SIZE, THROTTLING_DELAY)
        AgentTransaction.set_tr_manager(self._tr_manager)

        self._watchdog = None
        self.skip_ssl_validation = skip_ssl_validation or agentConfig.get('skip_ssl_validation', False)
        self.use_simple_http_client = use_simple_http_client
        if self.skip_ssl_validation:
            log.info("Skipping SSL hostname validation, useful when using a transparent proxy")

        # Monitor activity
        if watchdog:
            watchdog_timeout = TRANSACTION_FLUSH_INTERVAL * WATCHDOG_INTERVAL_MULTIPLIER / 1000
<<<<<<< HEAD
            self._watchdog = new_watchdog(watchdog_timeout,
                                          max_mem_mb=agentConfig.get('limit_memory_consumption', None))
=======
            self._watchdog = Watchdog(
                watchdog_timeout,
                max_mem_mb=agentConfig.get('limit_memory_consumption', None),
                max_resets=WATCHDOG_HIGH_ACTIVITY_THRESHOLD
            )
>>>>>>> b69b2022

    def log_request(self, handler):
        """ Override the tornado logging method.
        If everything goes well, log level is DEBUG.
        Otherwise it's WARNING or ERROR depending on the response code. """
        if handler.get_status() < 400:
            log_method = log.debug
        elif handler.get_status() < 500:
            log_method = log.warning
        else:
            log_method = log.error

        request_time = 1000.0 * handler.request.request_time()
        log_method(
            u"%d %s %.2fms",
            handler.get_status(),
            handler._request_summary(), request_time
        )

    def appendMetric(self, prefix, name, host, device, ts, value):

        if prefix in self._metrics:
            metrics = self._metrics[prefix]
        else:
            metrics = {}
            self._metrics[prefix] = metrics

        if name in metrics:
            metrics[name].append([host, device, ts, value])
        else:
            metrics[name] = [[host, device, ts, value]]

    def _postMetrics(self):

        if len(self._metrics) > 0:
            self._metrics['uuid'] = get_uuid()
            self._metrics['internalHostname'] = get_hostname(self._agentConfig)
            self._metrics['apiKey'] = self._agentConfig['api_key']
            MetricTransaction(json.dumps(self._metrics),
                              headers={'Content-Type': 'application/json'})
            self._metrics = {}

    def run(self):
        handlers = [
            (r"/intake/?", AgentInputHandler),
            (r"/intake/metrics?", MetricsAgentInputHandler),
            (r"/intake/metadata?", MetadataAgentInputHandler),
            (r"/api/v1/series/?", ApiInputHandler),
            (r"/api/v1/check_run/?", ApiCheckRunHandler),
            (r"/status/?", StatusHandler),
        ]

        settings = dict(
            cookie_secret="12oETzKXQAGaYdkL5gEmGeJJFuYh7EQnp2XdTP1o/Vo=",
            xsrf_cookies=False,
            debug=False,
            log_function=self.log_request
        )

        non_local_traffic = self._agentConfig.get("non_local_traffic", False)

        tornado.web.Application.__init__(self, handlers, **settings)
        http_server = tornado.httpserver.HTTPServer(self)

        try:
            # non_local_traffic must be == True to match, not just some non-false value
            if non_local_traffic is True:
                http_server.listen(self._port)
            else:
                # localhost in lieu of 127.0.0.1 to support IPv6
                try:
                    http_server.listen(self._port, address=self._agentConfig['bind_host'])
                except gaierror:
                    log.warning("localhost seems undefined in your host file, using 127.0.0.1 instead")
                    http_server.listen(self._port, address="127.0.0.1")
                except socket_error, e:
                    if "Errno 99" in str(e):
                        log.warning("IPv6 doesn't seem to be fully supported. Falling back to IPv4")
                        http_server.listen(self._port, address="127.0.0.1")
                    else:
                        raise
        except socket_error, e:
            log.exception("Socket error %s. Is another application listening on the same port ? Exiting", e)
            sys.exit(1)
        except Exception, e:
            log.exception("Uncaught exception. Forwarder is exiting.")
            sys.exit(1)

        log.info("Listening on port %d" % self._port)

        # Register callbacks
        self.mloop = get_tornado_ioloop()

        logging.getLogger().setLevel(get_logging_config()['log_level'] or logging.INFO)

        def flush_trs():
            if self._watchdog:
                self._watchdog.reset()
            self._postMetrics()
            self._tr_manager.flush()

        tr_sched = tornado.ioloop.PeriodicCallback(flush_trs, TRANSACTION_FLUSH_INTERVAL,
                                                   io_loop=self.mloop)

        # Register optional Graphite listener
        gport = self._agentConfig.get("graphite_listen_port", None)
        if gport is not None:
            log.info("Starting graphite listener on port %s" % gport)
            from graphite import GraphiteServer
            gs = GraphiteServer(self, get_hostname(self._agentConfig), io_loop=self.mloop)
            if non_local_traffic is True:
                gs.listen(gport)
            else:
                gs.listen(gport, address="localhost")

        # Start everything
        if self._watchdog:
            self._watchdog.reset()
        tr_sched.start()

        self.mloop.start()
        log.info("Stopped")

    def stop(self):
        self.mloop.stop()


def init(skip_ssl_validation=False, use_simple_http_client=False):
    agentConfig = get_config(parse_args=False)

    port = agentConfig.get('listen_port', 17123)
    if port is None:
        port = 17123
    else:
        port = int(port)

    app = Application(port, agentConfig, skip_ssl_validation=skip_ssl_validation, use_simple_http_client=use_simple_http_client)

    def sigterm_handler(signum, frame):
        log.info("caught sigterm. stopping")
        app.stop()

    import signal
    signal.signal(signal.SIGTERM, sigterm_handler)
    signal.signal(signal.SIGINT, sigterm_handler)

    return app


def main():
    # Deprecation notice
    from utils.deprecations import deprecate_old_command_line_tools
    deprecate_old_command_line_tools()

    define("sslcheck", default=1, help="Verify SSL hostname, on by default")
    define("use_simple_http_client", default=0, help="Use Tornado SimpleHTTPClient instead of CurlAsyncHTTPClient")
    args = parse_command_line()
    skip_ssl_validation = False
    use_simple_http_client = False

    if unicode(options.sslcheck) == u"0":
        skip_ssl_validation = True

    if unicode(options.use_simple_http_client) == u"1":
        use_simple_http_client = True

    # If we don't have any arguments, run the server.
    if not args:
        app = init(skip_ssl_validation, use_simple_http_client=use_simple_http_client)
        try:
            app.run()
        except Exception:
            log.exception("Uncaught exception in the forwarder")
        finally:
            ForwarderStatus.remove_latest_status()

    else:
        usage = "%s [help|info]. Run with no commands to start the server" % (sys.argv[0])
        command = args[0]
        if command == 'info':
            logging.getLogger().setLevel(logging.ERROR)
            return ForwarderStatus.print_latest_status()
        elif command == 'help':
            print usage
        else:
            print "Unknown command: %s" % command
            print usage
            return -1
    return 0

if __name__ == "__main__":
    sys.exit(main())<|MERGE_RESOLUTION|>--- conflicted
+++ resolved
@@ -412,16 +412,9 @@
         # Monitor activity
         if watchdog:
             watchdog_timeout = TRANSACTION_FLUSH_INTERVAL * WATCHDOG_INTERVAL_MULTIPLIER / 1000
-<<<<<<< HEAD
             self._watchdog = new_watchdog(watchdog_timeout,
-                                          max_mem_mb=agentConfig.get('limit_memory_consumption', None))
-=======
-            self._watchdog = Watchdog(
-                watchdog_timeout,
-                max_mem_mb=agentConfig.get('limit_memory_consumption', None),
-                max_resets=WATCHDOG_HIGH_ACTIVITY_THRESHOLD
-            )
->>>>>>> b69b2022
+                                          max_mem_mb=agentConfig.get('limit_memory_consumption', None),
+                                          max_resets=WATCHDOG_HIGH_ACTIVITY_THRESHOLD)
 
     def log_request(self, handler):
         """ Override the tornado logging method.
