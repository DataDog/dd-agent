--- conflicted
+++ resolved
@@ -28,11 +28,7 @@
 import yaml
 
 # CONSTANTS
-<<<<<<< HEAD
-AGENT_VERSION = "5.99.0"
-=======
-AGENT_VERSION = "5.1.1"
->>>>>>> bac1a600
+AGENT_VERSION = "5.99.1"
 DATADOG_CONF = "datadog.conf"
 BERNARD_CONF = "bernard.yaml"
 DEFAULT_CHECK_FREQUENCY = 15   # seconds
