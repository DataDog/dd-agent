--- conflicted
+++ resolved
@@ -35,11 +35,7 @@
 )
 
 # CONSTANTS
-<<<<<<< HEAD
-AGENT_VERSION = "5.10.1"
-=======
 AGENT_VERSION = "5.11.0"
->>>>>>> 7c2c449a
 DATADOG_CONF = "datadog.conf"
 UNIX_CONFIG_PATH = '/etc/dd-agent'
 MAC_CONFIG_PATH = '/opt/datadog-agent/etc'
