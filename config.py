# (C) Datadog, Inc. 2010-2016
# All rights reserved
# Licensed under Simplified BSD License (see LICENSE)

# stdlib
import ConfigParser
from cStringIO import StringIO
import glob
import imp
import inspect
import itertools
import logging
import logging.config
import logging.handlers
from optparse import OptionParser, Values
import os
import platform
import re
from socket import gaierror, gethostbyname
import string
import sys
import traceback
from urlparse import urlparse
from importlib import import_module

# 3p
import simplejson as json

# project
from util import check_yaml, config_to_yaml
from utils.platform import Platform, get_os
from utils.proxy import get_proxy
from utils.sdk import load_manifest
from utils.service_discovery.config import extract_agent_config
from utils.service_discovery.config_stores import CONFIG_FROM_FILE, TRACE_CONFIG
from utils.service_discovery.sd_backend import get_sd_backend, AUTO_CONFIG_DIR, SD_BACKENDS
from utils.subprocess_output import (
    get_subprocess_output,
    SubprocessOutputEmptyError,
)
from utils.windows_configuration import get_registry_conf, get_windows_sdk_check


# CONSTANTS
<<<<<<< HEAD
AGENT_VERSION = "5.19.0"
JMX_VERSION = "0.18.0"
=======
AGENT_VERSION = "5.22.0"
JMX_VERSION = "0.17.0"
>>>>>>> b3d84585
DATADOG_CONF = "datadog.conf"
UNIX_CONFIG_PATH = '/etc/dd-agent'
MAC_CONFIG_PATH = '/opt/datadog-agent/etc'
DEFAULT_CHECK_FREQUENCY = 15   # seconds
LOGGING_MAX_BYTES = 10 * 1024 * 1024
SDK_INTEGRATIONS_DIR = 'integrations'
SD_PIPE_NAME = "dd-service_discovery"
SD_PIPE_UNIX_PATH = '/opt/datadog-agent/run'
SD_PIPE_WIN_PATH = "\\\\.\\pipe\\{pipename}"

log = logging.getLogger(__name__)

OLD_STYLE_PARAMETERS = [
    ('apache_status_url', "apache"),
    ('cacti_mysql_server', "cacti"),
    ('couchdb_server', "couchdb"),
    ('elasticsearch', "elasticsearch"),
    ('haproxy_url', "haproxy"),
    ('hudson_home', "Jenkins"),
    ('memcache_', "memcached"),
    ('mongodb_server', "mongodb"),
    ('mysql_server', "mysql"),
    ('nginx_status_url', "nginx"),
    ('postgresql_server', "postgres"),
    ('redis_urls', "redis"),
    ('varnishstat', "varnish"),
    ('WMI', "WMI"),
]

NAGIOS_OLD_CONF_KEYS = [
    'nagios_log',
    'nagios_perf_cfg'
]

LEGACY_DATADOG_URLS = [
    "app.datadoghq.com",
    "app.datad0g.com",
]

JMX_SD_CONF_TEMPLATE = '.jmx.{}.yaml'

# These are unlikely to change, but manifests are versioned,
# so keeping these as a list just in case we change add stuff.
MANIFEST_VALIDATION = {
    'max': ['max_agent_version'],
    'min': ['min_agent_version']
}


class PathNotFound(Exception):
    pass

class ApiKeyNotFound(Exception):
    pass

class ApiKeyInvalid(Exception):
    pass

def get_parsed_args():
    parser = OptionParser()
    parser.add_option('-A', '--autorestart', action='store_true', default=False,
                      dest='autorestart')
    parser.add_option('-d', '--dd_url', action='store', default=None,
                      dest='dd_url')
    parser.add_option('-u', '--use-local-forwarder', action='store_true',
                      default=False, dest='use_forwarder')
    parser.add_option('-v', '--verbose', action='store_true', default=False,
                      dest='verbose',
                      help='Print out stacktraces for errors in checks')
    parser.add_option('-p', '--profile', action='store_true', default=False,
                      dest='profile', help='Enable Developer Mode')

    try:
        options, args = parser.parse_args()
    except SystemExit:
        # Ignore parse errors
        options, args = Values({'autorestart': False,
                                'dd_url': None,
                                'use_forwarder': False,
                                'verbose': False,
                                'profile': False}), []
    return options, args


def get_version():
    return AGENT_VERSION


def _version_string_to_tuple(version_string):
    '''Return a (X, Y, Z) version tuple from an 'X.Y.Z' version string'''
    version_list = []
    for elem in version_string.split('.'):
        try:
            elem_int = int(elem)
        except ValueError:
            log.warning("Unable to parse element '%s' of version string '%s'", elem, version_string)
            raise

        version_list.append(elem_int)

    return tuple(version_list)


# Return url endpoint, here because needs access to version number
def get_url_endpoint(default_url, endpoint_type='app'):
    parsed_url = urlparse(default_url)
    if parsed_url.netloc not in LEGACY_DATADOG_URLS:
        return default_url

    subdomain = parsed_url.netloc.split(".")[0]

    # Replace https://app.datadoghq.com in https://5-2-0-app.agent.datadoghq.com
    return default_url.replace(subdomain,
        "{0}-{1}.agent".format(
            get_version().replace(".", "-"),
            endpoint_type))


def skip_leading_wsp(f):
    "Works on a file, returns a file-like object"
    return StringIO("\n".join(map(string.strip, f.readlines())))


def _windows_commondata_path():
    """Return the common appdata path, using ctypes
    From http://stackoverflow.com/questions/626796/\
    how-do-i-find-the-windows-common-application-data-folder-using-python
    """
    import ctypes
    from ctypes import wintypes, windll

    CSIDL_COMMON_APPDATA = 35

    _SHGetFolderPath = windll.shell32.SHGetFolderPathW
    _SHGetFolderPath.argtypes = [wintypes.HWND,
                                 ctypes.c_int,
                                 wintypes.HANDLE,
                                 wintypes.DWORD, wintypes.LPCWSTR]

    path_buf = wintypes.create_unicode_buffer(wintypes.MAX_PATH)
    _SHGetFolderPath(0, CSIDL_COMMON_APPDATA, 0, 0, path_buf)
    return path_buf.value


def _windows_extra_checksd_path():
    common_data = _windows_commondata_path()
    return os.path.join(common_data, 'Datadog', 'checks.d')


def _windows_checksd_path():
    if hasattr(sys, 'frozen'):
        # we're frozen - from py2exe
        prog_path = os.path.dirname(sys.executable)
        return _checksd_path(os.path.normpath(os.path.join(prog_path, '..', 'agent')))
    else:
        cur_path = os.path.dirname(__file__)
        return _checksd_path(cur_path)


def _config_path(directory):
    path = os.path.join(directory, DATADOG_CONF)
    if os.path.exists(path):
        return path
    raise PathNotFound(path)


def _confd_path(directory):
    path = os.path.join(directory, 'conf.d')
    if os.path.exists(path):
        return path
    raise PathNotFound(path)


def _checksd_path(directory):
    path_override = os.environ.get('CHECKSD_OVERRIDE')
    if path_override and os.path.exists(path_override):
        return path_override

    # this is deprecated in testing on versions after SDK (5.12.0)
    path = os.path.join(directory, 'checks.d')
    if os.path.exists(path):
        return path
    raise PathNotFound(path)


def _is_affirmative(s):
    if s is None:
        return False
    # int or real bool
    if isinstance(s, int):
        return bool(s)
    # try string cast
    return s.lower() in ('yes', 'true', '1')


def get_config_path(cfg_path=None, os_name=None):
    # Check if there's an override and if it exists
    if cfg_path is not None and os.path.exists(cfg_path):
        return cfg_path

    # Check if there's a config stored in the current agent directory
    try:
        path = os.path.realpath(__file__)
        path = os.path.dirname(path)
        return _config_path(path)
    except PathNotFound as e:
        pass

    # Check for an OS-specific path, continue on not-found exceptions
    bad_path = ''
    try:
        if Platform.is_windows():
            common_data = _windows_commondata_path()
            return _config_path(os.path.join(common_data, 'Datadog'))
        elif Platform.is_mac():
            return _config_path(MAC_CONFIG_PATH)
        else:
            return _config_path(UNIX_CONFIG_PATH)
    except PathNotFound as e:
        if len(e.args) > 0:
            bad_path = e.args[0]

    # If all searches fail, exit the agent with an error
    sys.stderr.write("Please supply a configuration file at %s or in the directory where "
                     "the Agent is currently deployed.\n" % bad_path)
    sys.exit(3)


def get_default_bind_host():
    try:
        gethostbyname('localhost')
    except gaierror:
        log.warning("localhost seems undefined in your hosts file, using 127.0.0.1 instead")
        return '127.0.0.1'
    return 'localhost'


def get_histogram_aggregates(configstr=None):
    if configstr is None:
        return None

    try:
        vals = configstr.split(',')
        valid_values = ['min', 'max', 'median', 'avg', 'sum', 'count']
        result = []

        for val in vals:
            val = val.strip()
            if val not in valid_values:
                log.warning("Ignored histogram aggregate {0}, invalid".format(val))
                continue
            else:
                result.append(val)
    except Exception:
        log.exception("Error when parsing histogram aggregates, skipping")
        return None

    return result


def get_histogram_percentiles(configstr=None):
    if configstr is None:
        return None

    result = []
    try:
        vals = configstr.split(',')
        for val in vals:
            try:
                val = val.strip()
                floatval = float(val)
                if floatval <= 0 or floatval >= 1:
                    raise ValueError
                if len(val) > 4:
                    log.warning("Histogram percentiles are rounded to 2 digits: {0} rounded"
                                .format(floatval))
                result.append(float(val[0:4]))
            except ValueError:
                log.warning("Bad histogram percentile value {0}, must be float in ]0;1[, skipping"
                            .format(val))
    except Exception:
        log.exception("Error when parsing histogram percentiles, skipping")
        return None

    return result


def clean_dd_url(url):
    url = url.strip()
    if not url.startswith('http'):
        url = 'https://' + url
    return url[:-1] if url.endswith('/') else url


def remove_empty(string_array):
    return filter(lambda x: x, string_array)


def get_config(parse_args=True, cfg_path=None, options=None, can_query_registry=True, allow_invalid_api_key=False):
    if parse_args:
        options, _ = get_parsed_args()

    # General config
    agentConfig = {
        'check_freq': DEFAULT_CHECK_FREQUENCY,
        'collect_orchestrator_tags': True,
        'dogstatsd_port': 8125,
        'dogstatsd_target': 'http://localhost:17123',
        'graphite_listen_port': None,
        'hostname': None,
        'listen_port': None,
        'tags': None,
        'use_ec2_instance_id': False,  # DEPRECATED
        'version': get_version(),
        'watchdog': True,
        'additional_checksd': '/etc/dd-agent/checks.d/',
        'bind_host': get_default_bind_host(),
        'statsd_metric_namespace': None,
        'utf8_decoding': False,
        'apm_enabled': False
    }

    if Platform.is_mac():
        agentConfig['additional_checksd'] = '/opt/datadog-agent/etc/checks.d'
    elif Platform.is_windows():
        agentConfig['additional_checksd'] = _windows_extra_checksd_path()

    # Config handling
    try:
        # Find the right config file
        path = os.path.realpath(__file__)
        path = os.path.dirname(path)

        config_path = get_config_path(cfg_path, os_name=get_os())
        config = ConfigParser.ConfigParser()
        config.readfp(skip_leading_wsp(open(config_path)))

        # bulk import
        for option in config.options('Main'):
            agentConfig[option] = config.get('Main', option)

        # Store developer mode setting in the agentConfig
        if config.has_option('Main', 'developer_mode'):
            agentConfig['developer_mode'] = _is_affirmative(config.get('Main', 'developer_mode'))

        # Allow an override with the --profile option
        if options is not None and options.profile:
            agentConfig['developer_mode'] = True

        # Core config
        # API keys
        if not config.has_option('Main', 'api_key') and not allow_invalid_api_key:
            log.warning(u"No API key was found. Aborting.")
            raise ApiKeyNotFound("No API key was found.")

        api_keys = map(lambda el: el.strip(), config.get('Main', 'api_key').split(','))
        for k in api_keys:
            # Basic sanity check
            if len(k) != 32 and not allow_invalid_api_key:
                log.warning(u"API key is invalid. Aborting.")
                raise ApiKeyInvalid("API Key invalid")

        # Endpoints
        if not config.has_option('Main', 'dd_url'):
            log.warning(u"No dd_url was found. Aborting.")
            sys.exit(2)

        dd_urls = map(clean_dd_url, config.get('Main', 'dd_url').split(','))

        # For collector and dogstatsd
        agentConfig['dd_url'] = dd_urls[0]
        agentConfig['api_key'] = api_keys[0]

        # Forwarder endpoints logic
        # endpoints is:
        # {
        #    'https://app.datadoghq.com': ['api_key_abc', 'api_key_def'],
        #    'https://app.example.com': ['api_key_xyz']
        # }
        endpoints = {}
        dd_urls = remove_empty(dd_urls)
        api_keys = remove_empty(api_keys)
        if len(dd_urls) == 1:
            if len(api_keys) > 0:
                endpoints[dd_urls[0]] = api_keys
        else:
            assert len(dd_urls) == len(api_keys), 'Please provide one api_key for each url'
            for i, dd_url in enumerate(dd_urls):
                endpoints[dd_url] = endpoints.get(dd_url, []) + [api_keys[i]]

        agentConfig['endpoints'] = endpoints

        # Forwarder or not forwarder
        agentConfig['use_forwarder'] = options is not None and options.use_forwarder
        if agentConfig['use_forwarder']:
            listen_port = 17123
            if config.has_option('Main', 'listen_port'):
                listen_port = int(config.get('Main', 'listen_port'))
            agentConfig['dd_url'] = "http://{}:{}".format(agentConfig['bind_host'], listen_port)
        # FIXME: Legacy dd_url command line switch
        elif options is not None and options.dd_url is not None:
            agentConfig['dd_url'] = options.dd_url

        # Forwarder timeout
        agentConfig['forwarder_timeout'] = 20
        if config.has_option('Main', 'forwarder_timeout'):
            agentConfig['forwarder_timeout'] = int(config.get('Main', 'forwarder_timeout'))


        # Extra checks.d path
        # the linux directory is set by default
        if config.has_option('Main', 'additional_checksd'):
            agentConfig['additional_checksd'] = config.get('Main', 'additional_checksd')

        if config.has_option('Main', 'use_dogstatsd'):
            agentConfig['use_dogstatsd'] = config.get('Main', 'use_dogstatsd').lower() in ("yes", "true")
        else:
            agentConfig['use_dogstatsd'] = True

        # Service discovery
        if config.has_option('Main', 'service_discovery_backend'):
            try:
                additional_config = extract_agent_config(config)
                agentConfig.update(additional_config)
            except:
                log.error('Failed to load the agent configuration related to '
                          'service discovery. It will not be used.')

        # Concerns only Windows
        if config.has_option('Main', 'use_web_info_page'):
            agentConfig['use_web_info_page'] = config.get('Main', 'use_web_info_page').lower() in ("yes", "true")
        else:
            agentConfig['use_web_info_page'] = True

        # local traffic only? Default to no
        agentConfig['non_local_traffic'] = False
        if config.has_option('Main', 'non_local_traffic'):
            agentConfig['non_local_traffic'] = config.get('Main', 'non_local_traffic').lower() in ("yes", "true")

        # DEPRECATED
        if config.has_option('Main', 'use_ec2_instance_id'):
            use_ec2_instance_id = config.get('Main', 'use_ec2_instance_id')
            # translate yes into True, the rest into False
            agentConfig['use_ec2_instance_id'] = (use_ec2_instance_id.lower() == 'yes')

        if config.has_option('Main', 'check_freq'):
            try:
                agentConfig['check_freq'] = int(config.get('Main', 'check_freq'))
            except Exception:
                pass

        # Custom histogram aggregate/percentile metrics
        if config.has_option('Main', 'histogram_aggregates'):
            agentConfig['histogram_aggregates'] = get_histogram_aggregates(config.get('Main', 'histogram_aggregates'))

        if config.has_option('Main', 'histogram_percentiles'):
            agentConfig['histogram_percentiles'] = get_histogram_percentiles(config.get('Main', 'histogram_percentiles'))

        # Disable Watchdog (optionally)
        if config.has_option('Main', 'watchdog'):
            if config.get('Main', 'watchdog').lower() in ('no', 'false'):
                agentConfig['watchdog'] = False

        # Optional graphite listener
        if config.has_option('Main', 'graphite_listen_port'):
            agentConfig['graphite_listen_port'] = \
                int(config.get('Main', 'graphite_listen_port'))
        else:
            agentConfig['graphite_listen_port'] = None

        # Dogstatsd config
        dogstatsd_defaults = {
            'dogstatsd_port': 8125,
            'dogstatsd_target': 'http://' + agentConfig['bind_host'] + ':17123',
        }
        for key, value in dogstatsd_defaults.iteritems():
            if config.has_option('Main', key):
                agentConfig[key] = config.get('Main', key)
            else:
                agentConfig[key] = value

        # Create app:xxx tags based on monitored apps
        agentConfig['create_dd_check_tags'] = config.has_option('Main', 'create_dd_check_tags') and \
            _is_affirmative(config.get('Main', 'create_dd_check_tags'))

        # Forwarding to external statsd server
        if config.has_option('Main', 'statsd_forward_host'):
            agentConfig['statsd_forward_host'] = config.get('Main', 'statsd_forward_host')
            if config.has_option('Main', 'statsd_forward_port'):
                agentConfig['statsd_forward_port'] = int(config.get('Main', 'statsd_forward_port'))

        # Optional config
        # FIXME not the prettiest code ever...
        if config.has_option('Main', 'use_mount'):
            agentConfig['use_mount'] = _is_affirmative(config.get('Main', 'use_mount'))

        if options is not None and options.autorestart:
            agentConfig['autorestart'] = True
        elif config.has_option('Main', 'autorestart'):
            agentConfig['autorestart'] = _is_affirmative(config.get('Main', 'autorestart'))

        if config.has_option('Main', 'check_timings'):
            agentConfig['check_timings'] = _is_affirmative(config.get('Main', 'check_timings'))

        if config.has_option('Main', 'exclude_process_args'):
            agentConfig['exclude_process_args'] = _is_affirmative(config.get('Main', 'exclude_process_args'))

        try:
            filter_device_re = config.get('Main', 'device_blacklist_re')
            agentConfig['device_blacklist_re'] = re.compile(filter_device_re)
        except ConfigParser.NoOptionError:
            pass

        # Dogstream config
        if config.has_option("Main", "dogstream_log"):
            # Older version, single log support
            log_path = config.get("Main", "dogstream_log")
            if config.has_option("Main", "dogstream_line_parser"):
                agentConfig["dogstreams"] = ':'.join([log_path, config.get("Main", "dogstream_line_parser")])
            else:
                agentConfig["dogstreams"] = log_path

        elif config.has_option("Main", "dogstreams"):
            agentConfig["dogstreams"] = config.get("Main", "dogstreams")

        if config.has_option("Main", "nagios_perf_cfg"):
            agentConfig["nagios_perf_cfg"] = config.get("Main", "nagios_perf_cfg")

        if config.has_option("Main", "use_curl_http_client"):
            agentConfig["use_curl_http_client"] = _is_affirmative(config.get("Main", "use_curl_http_client"))
        else:
            # Default to False as there are some issues with the curl client and ELB
            agentConfig["use_curl_http_client"] = False

        if config.has_option("Main", "allow_ipv6"):
            agentConfig["allow_ipv6"] = _is_affirmative(config.get("Main", "allow_ipv6"))
        else:
            agentConfig["allow_ipv6"] = True

        if config.has_section('WMI'):
            agentConfig['WMI'] = {}
            for key, value in config.items('WMI'):
                agentConfig['WMI'][key] = value

        if config.has_option("Main", "skip_ssl_validation"):
            agentConfig["skip_ssl_validation"] = _is_affirmative(config.get("Main", "skip_ssl_validation"))

        agentConfig["collect_instance_metadata"] = True
        if config.has_option("Main", "collect_instance_metadata"):
            agentConfig["collect_instance_metadata"] = _is_affirmative(config.get("Main", "collect_instance_metadata"))

        agentConfig["proxy_forbid_method_switch"] = False
        if config.has_option("Main", "proxy_forbid_method_switch"):
            agentConfig["proxy_forbid_method_switch"] = _is_affirmative(config.get("Main", "proxy_forbid_method_switch"))

        agentConfig["collect_ec2_tags"] = False
        if config.has_option("Main", "collect_ec2_tags"):
            agentConfig["collect_ec2_tags"] = _is_affirmative(config.get("Main", "collect_ec2_tags"))

        agentConfig["collect_orchestrator_tags"] = True
        if config.has_option("Main", "collect_orchestrator_tags"):
            agentConfig["collect_orchestrator_tags"] = _is_affirmative(config.get("Main", "collect_orchestrator_tags"))

        agentConfig["utf8_decoding"] = False
        if config.has_option("Main", "utf8_decoding"):
            agentConfig["utf8_decoding"] = _is_affirmative(config.get("Main", "utf8_decoding"))

        agentConfig["gce_updated_hostname"] = False
        if config.has_option("Main", "gce_updated_hostname"):
            agentConfig["gce_updated_hostname"] = _is_affirmative(config.get("Main", "gce_updated_hostname"))

        # APM config
        agentConfig["apm_enabled"] = False
        if config.has_option("Main", "apm_enabled"):
            agentConfig["apm_enabled"] = _is_affirmative(config.get("Main", "apm_enabled"))

        agentConfig["enable_gohai"] = True
        if config.has_option("Main", "enable_gohai"):
            agentConfig["enable_gohai"] = _is_affirmative(config.get("Main", "enable_gohai"))

        agentConfig["openstack_use_uuid"] = False
        if config.has_option("Main", "openstack_use_uuid"):
            agentConfig["openstack_use_uuid"] = _is_affirmative(config.get("Main", "openstack_use_uuid"))

        agentConfig["openstack_use_metadata_tags"] = True
        if config.has_option("Main", "openstack_use_metadata_tags"):
            agentConfig["openstack_use_metadata_tags"] = _is_affirmative(config.get("Main", "openstack_use_metadata_tags"))

    except ConfigParser.NoSectionError as e:
        sys.stderr.write('Config file not found or incorrectly formatted.\n')
        sys.exit(2)

    except ConfigParser.ParsingError as e:
        sys.stderr.write('Config file not found or incorrectly formatted.\n')
        sys.exit(2)

    except ConfigParser.NoOptionError as e:
        sys.stderr.write('There are some items missing from your config file, but nothing fatal [%s]' % e)

    # Storing proxy settings in the agentConfig
    agentConfig['proxy_settings'] = get_proxy(agentConfig)
    if agentConfig.get('ca_certs', None) is None:
        agentConfig['ssl_certificate'] = get_ssl_certificate(get_os(), 'datadog-cert.pem')
    else:
        agentConfig['ssl_certificate'] = agentConfig['ca_certs']

    # On Windows, check for api key in registry if default api key
    # this code should never be used and is only a failsafe
    if Platform.is_windows() and agentConfig['api_key'] == 'APIKEYHERE' and can_query_registry:
        registry_conf = get_registry_conf(config)
        agentConfig.update(registry_conf)

    return agentConfig


def get_system_stats(proc_path=None):
    systemStats = {
        'machine': platform.machine(),
        'platform': sys.platform,
        'processor': platform.processor(),
        'pythonV': platform.python_version(),
    }

    platf = sys.platform

    try:
        if Platform.is_linux(platf):
            if not proc_path:
                proc_path = "/proc"
            proc_cpuinfo = os.path.join(proc_path,'cpuinfo')
            output, _, _ = get_subprocess_output(['grep', 'model name', proc_cpuinfo], log)
            systemStats['cpuCores'] = len(output.splitlines())

        if Platform.is_darwin(platf) or Platform.is_freebsd(platf):
            output, _, _ = get_subprocess_output(['sysctl', 'hw.ncpu'], log)
            systemStats['cpuCores'] = int(output.split(': ')[1])
    except SubprocessOutputEmptyError as e:
        log.warning("unable to retrieve number of cpuCores. Failed with error %s", e)

    if Platform.is_linux(platf):
        systemStats['nixV'] = platform.dist()

    elif Platform.is_darwin(platf):
        systemStats['macV'] = platform.mac_ver()

    elif Platform.is_freebsd(platf):
        version = platform.uname()[2]
        systemStats['fbsdV'] = ('freebsd', version, '')  # no codename for FreeBSD

    elif Platform.is_win32(platf):
        systemStats['winV'] = platform.win32_ver()

    return systemStats


def set_win32_cert_path():
    """In order to use tornado.httpclient with the packaged .exe on Windows we
    need to override the default ceritifcate location which is based on the path
    to tornado and will give something like "C:\path\to\program.exe\tornado/cert-file".

    If pull request #379 is accepted (https://github.com/facebook/tornado/pull/379) we
    will be able to override this in a clean way. For now, we have to monkey patch
    tornado.httpclient._DEFAULT_CA_CERTS
    """
    if hasattr(sys, 'frozen'):
        # we're frozen - from py2exe
        prog_path = os.path.dirname(sys.executable)
        crt_path = os.path.join(prog_path, 'ca-certificates.crt')
    else:
        cur_path = os.path.dirname(__file__)
        crt_path = os.path.join(cur_path, 'packaging', 'datadog-agent', 'win32',
                                'install_files', 'ca-certificates.crt')
    import tornado.simple_httpclient
    log.info("Windows certificate path: %s" % crt_path)
    tornado.simple_httpclient._DEFAULT_CA_CERTS = crt_path


def set_win32_requests_ca_bundle_path():
    """In order to allow `requests` to validate SSL requests with the packaged .exe on Windows,
    we need to override the default certificate location which is based on the location of the
    requests or certifi libraries.

    We override the path directly in requests.adapters so that the override works even when the
    `requests` lib has already been imported
    """
    import requests.adapters
    if hasattr(sys, 'frozen'):
        # we're frozen - from py2exe
        prog_path = os.path.dirname(sys.executable)
        ca_bundle_path = os.path.join(prog_path, 'cacert.pem')
        requests.adapters.DEFAULT_CA_BUNDLE_PATH = ca_bundle_path

    log.info("Default CA bundle path of the requests library: {0}"
             .format(requests.adapters.DEFAULT_CA_BUNDLE_PATH))


def get_confd_path(osname=None):
    try:
        cur_path = os.path.dirname(os.path.realpath(__file__))
        return _confd_path(cur_path)
    except PathNotFound as e:
        pass

    bad_path = ''
    try:
        if Platform.is_windows():
            common_data = _windows_commondata_path()
            return _confd_path(os.path.join(common_data, 'Datadog'))
        elif Platform.is_mac():
            return _confd_path(MAC_CONFIG_PATH)
        else:
            return _confd_path(UNIX_CONFIG_PATH)
    except PathNotFound as e:
        if len(e.args) > 0:
            bad_path = e.args[0]

    raise PathNotFound(bad_path)


def get_checksd_path(osname=None):
    if Platform.is_windows():
        return _windows_checksd_path()
    # Mac & Linux
    else:
        # Unix only will look up based on the current directory
        # because checks.d will hang with the other python modules
        cur_path = os.path.dirname(os.path.realpath(__file__))
        return _checksd_path(cur_path)


def get_sdk_integrations_path(osname=None):
    if not osname:
        osname = get_os()

    if os.environ.get('INTEGRATIONS_DIR'):
        if os.environ.get('TRAVIS'):
            path = os.environ['TRAVIS_BUILD_DIR']
        elif os.environ.get('CIRCLECI'):
            path = os.path.join(
                os.environ['HOME'],
                os.environ['CIRCLE_PROJECT_REPONAME']
            )
        elif os.environ.get('APPVEYOR'):
            path = os.environ['APPVEYOR_BUILD_FOLDER']
        else:
            cur_path = os.environ['INTEGRATIONS_DIR']
            path = os.path.join(cur_path, '..') # might need tweaking in the future.
    else:
        cur_path = os.path.dirname(os.path.realpath(__file__))
        path = os.path.join(cur_path, '..', SDK_INTEGRATIONS_DIR)

    if os.path.exists(path):
        return path
    raise PathNotFound(path)

def get_jmx_pipe_path():
    if Platform.is_windows():
        pipe_path = SD_PIPE_WIN_PATH
    else:
        pipe_path = SD_PIPE_UNIX_PATH
        if not os.path.isdir(pipe_path):
            pipe_path = '/tmp'

    return pipe_path


def get_auto_confd_path(osname=None):
    """Used for service discovery which only works for Unix"""
    return os.path.join(get_confd_path(osname), AUTO_CONFIG_DIR)


def get_win32service_file(osname, filename):
    # This file is needed to log in the event viewer for windows
    if osname == 'windows':
        if hasattr(sys, 'frozen'):
            # we're frozen - from py2exe
            prog_path = os.path.dirname(sys.executable)
            path = os.path.join(prog_path, filename)
        else:
            cur_path = os.path.dirname(__file__)
            path = os.path.join(cur_path, filename)
        if os.path.exists(path):
            log.debug("Certificate file found at %s" % str(path))
            return path

    else:
        cur_path = os.path.dirname(os.path.realpath(__file__))
        path = os.path.join(cur_path, filename)
        if os.path.exists(path):
            return path

    return None


def get_ssl_certificate(osname, filename):
    # The SSL certificate is needed by tornado in case of connection through a proxy
    # Also used by flare's requests on Windows
    if osname == 'windows':
        if hasattr(sys, 'frozen'):
            # we're frozen - from py2exe
            prog_path = os.path.dirname(sys.executable)
            path = os.path.join(prog_path, filename)
        else:
            cur_path = os.path.dirname(__file__)
            path = os.path.join(cur_path, filename)
        if os.path.exists(path):
            log.debug("Certificate file found at %s" % str(path))
            return path
    else:
        cur_path = os.path.dirname(os.path.realpath(__file__))
        path = os.path.join(cur_path, filename)
        if os.path.exists(path):
            return path

    log.info("Certificate file NOT found at %s" % str(path))
    return None

def _get_check_module(check_name, check_path, from_site=False):
    error = None
    traceback_message = None
    if from_site:
        try:
            check_module = import_module("datadog_checks.{}".format(check_name))
        except ImportError as e:
            error = e
            # Log at debug level since this code path is expected if the check is not installed as a wheel
            log.debug('Unable to import check module %s from site-packages: %s', check_name, e)
    else:
        try:
            check_module = imp.load_source('checksd_%s' % check_name, check_path)
        except Exception as e:
            error = e
            traceback_message = traceback.format_exc()
            # There is a configuration file for that check but the module can't be imported
            log.exception('Unable to import check module %s.py from checks.d' % check_name)

    if error:
        return None, {'error': error, 'traceback': traceback_message}

    return check_module, None


def _get_wheel_version(check_name):
    check_module, err = _get_check_module(check_name, None, True)
    if err:
        return err

    if hasattr(check_module, "__version__"):
        return check_module.__version__

    return None

def _get_check_class(check_name, check_path, from_site=False):
    '''Return the corresponding check class for a check name if available.'''
    from checks import AgentCheck
    check_class = None

    check_module, err = _get_check_module(check_name, check_path, from_site)
    if err:
        return err

    # We make sure that there is an AgentCheck class defined
    check_class = None
    classes = inspect.getmembers(check_module, inspect.isclass)
    for _, clsmember in classes:
        if clsmember == AgentCheck:
            continue
        if issubclass(clsmember, AgentCheck):
            check_class = clsmember
            if AgentCheck in clsmember.__bases__:
                continue
            else:
                break
    return check_class


def _deprecated_configs(agentConfig):
    """ Warn about deprecated configs
    """
    deprecated_checks = {}
    deprecated_configs_enabled = [v for k, v in OLD_STYLE_PARAMETERS if len([l for l in agentConfig if l.startswith(k)]) > 0]
    for deprecated_config in deprecated_configs_enabled:
        msg = "Configuring %s in datadog.conf is not supported anymore. Please use conf.d" % deprecated_config
        deprecated_checks[deprecated_config] = {'error': msg, 'traceback': None}
        log.error(msg)
    return deprecated_checks


def _file_configs_paths(osname, agentConfig):
    """ Retrieve all the file configs and return their paths
    """
    try:
        confd_path = get_confd_path(osname)
        all_file_configs = glob.glob(os.path.join(confd_path, '*.yaml'))
        all_default_configs = glob.glob(os.path.join(confd_path, '*.yaml.default'))
    except PathNotFound as e:
        log.error("No conf.d folder found at '%s' or in the directory where the Agent is currently deployed.\n" % e.args[0])
        sys.exit(3)

    if all_default_configs:
        current_configs = set([_conf_path_to_check_name(conf) for conf in all_file_configs])
        for default_config in all_default_configs:
            if not _conf_path_to_check_name(default_config) in current_configs:
                all_file_configs.append(default_config)

    # Compatibility code for the Nagios checks if it's still configured
    # in datadog.conf
    # FIXME: 6.x, should be removed
    if not any('nagios' in config for config in itertools.chain(*all_file_configs)):
        # check if it's configured in datadog.conf the old way
        if any([nagios_key in agentConfig for nagios_key in NAGIOS_OLD_CONF_KEYS]):
            all_file_configs.append('deprecated/nagios')

    return all_file_configs


def _service_disco_configs(agentConfig):
    """ Retrieve all the service disco configs and return their conf dicts
    """
    if agentConfig.get('service_discovery') and agentConfig.get('service_discovery_backend') in SD_BACKENDS:
        try:
            log.info("Fetching service discovery check configurations.")
            sd_backend = get_sd_backend(agentConfig=agentConfig)
            service_disco_configs = sd_backend.get_configs()
        except Exception:
            log.exception("Loading service discovery configurations failed.")
            return {}
    else:
        service_disco_configs = {}

    return service_disco_configs


def _conf_path_to_check_name(conf_path):
    f = os.path.splitext(os.path.split(conf_path)[1])
    if f[1] and f[1] == ".default":
        f = os.path.splitext(f[0])
    return f[0]


def get_checks_places(osname, agentConfig):
    """ Return a list of methods which, when called with a check name, will each return a check path to inspect
    """
    try:
        checksd_path = get_checksd_path(osname)
    except PathNotFound as e:
        log.error(e.args[0])
        sys.exit(3)

    # custom checks
    places = [lambda name: (os.path.join(agentConfig['additional_checksd'], '%s.py' % name), None)]

    try:
        if Platform.is_windows():
            places.append(get_windows_sdk_check)
        else:
            sdk_integrations = get_sdk_integrations_path(osname)
            places.append(lambda name: (os.path.join(sdk_integrations, name, 'check.py'),
                                        os.path.join(sdk_integrations, name, 'manifest.json')))
    except PathNotFound:
        log.debug('No sdk integrations path found')

    # wheel integrations
    places.append(lambda name: (None, None))

    # agent-bundled integrations
    places.append(lambda name: (os.path.join(checksd_path, '%s.py' % name), None))
    return places


def _load_file_config(config_path, check_name, agentConfig):
    if config_path == 'deprecated/nagios':
        log.warning("Configuring Nagios in datadog.conf is deprecated "
                    "and will be removed in a future version. "
                    "Please use conf.d")
        check_config = {'instances': [dict((key, value) for (key, value) in agentConfig.iteritems() if key in NAGIOS_OLD_CONF_KEYS)]}
        return True, check_config, {}

    try:
        check_config = check_yaml(config_path)
    except Exception as e:
        log.exception("Unable to parse yaml config in %s" % config_path)
        traceback_message = traceback.format_exc()
        return False, None, {check_name: {'error': str(e), 'traceback': traceback_message, 'version': 'unknown'}}
    return True, check_config, {}


def get_valid_check_class(check_name, check_path, from_site=False):
    check_class = _get_check_class(check_name, check_path, from_site)

    if not check_class:
        log.error('No check class (inheriting from AgentCheck) found in %s.py' % check_name)
        return False, None, {}
    # this means we are actually looking at a load failure
    elif isinstance(check_class, dict):
        return False, None, {check_name: check_class}

    return True, check_class, {}


def _initialize_check(check_config, check_name, check_class, agentConfig,
                      manifest_path, version_override=None):
    init_config = check_config.get('init_config') or {}
    instances = check_config['instances']
    try:
        try:
            check = check_class(check_name, init_config=init_config,
                                agentConfig=agentConfig, instances=instances)
        except TypeError as e:
            # Backwards compatibility for checks which don't support the
            # instances argument in the constructor.
            check = check_class(check_name, init_config=init_config,
                                agentConfig=agentConfig)
            check.instances = instances

        if manifest_path:
            check.set_manifest_path(manifest_path)

        if not version_override:
            check.set_check_version(manifest=load_manifest(manifest_path))
        else:
            check.set_check_version(version=version_override)
    except Exception as e:
        log.exception('Unable to initialize check %s' % check_name)
        traceback_message = traceback.format_exc()
        manifest = load_manifest(manifest_path)
        if manifest is not None:
            check_version = '{core}:{vers}'.format(core=AGENT_VERSION,
                                                   vers=manifest.get('version', 'unknown'))
        elif version_override:
            check_version = version_override
        else:
            check_version = AGENT_VERSION

        return {}, {check_name: {'error': e, 'traceback': traceback_message, 'version': check_version}}
    else:
        return {check_name: check}, {}


def _update_python_path(check_config):
    # Add custom pythonpath(s) if available
    if 'pythonpath' in check_config:
        pythonpath = check_config['pythonpath']
        if not isinstance(pythonpath, list):
            pythonpath = [pythonpath]
        sys.path.extend(pythonpath)


def validate_sdk_check(manifest_path):
    max_validated = min_validated = False
    try:
        with open(manifest_path, 'r') as fp:
            manifest = json.load(fp)
            current_version = _version_string_to_tuple(get_version())
            for maxfield in MANIFEST_VALIDATION['max']:
                max_version = manifest.get(maxfield)
                if not max_version:
                    continue

                max_validated = _version_string_to_tuple(max_version) >= current_version
                break

            for minfield in MANIFEST_VALIDATION['min']:
                min_version = manifest.get(minfield)
                if not min_version:
                    continue

                min_validated = _version_string_to_tuple(min_version) <= current_version
                break
    except IOError:
        log.debug("Manifest file (%s) not present." % manifest_path)
    except json.JSONDecodeError:
        log.debug("Manifest file (%s) has badly formatted json." % manifest_path)
    except ValueError:
        log.debug("Versions in manifest file (%s) can't be validated.", manifest_path)

    return (min_validated and max_validated)


def load_check_from_places(check_config, check_name, checks_places, agentConfig):
    '''Find a check named check_name in the given checks_places and try to initialize it with the given check_config.
    A failure (`load_failure`) can happen when the check class can't be validated or when the check can't be initialized. '''
    load_success, load_failure = {}, {}
    for check_path_builder in checks_places:
        check_path, manifest_path = check_path_builder(check_name)

        is_wheel = not check_path and not manifest_path
        # The windows SDK function will return None,
        # so the loop should also continue if there is no path.
        if not (check_path and os.path.exists(check_path)) and not is_wheel:
            continue

        prev_failures = bool(load_failure)
        check_is_valid, check_class, load_failure = get_valid_check_class(check_name, check_path, from_site=is_wheel)
        if not check_is_valid:
            load_error = load_failure.get(check_name, {}).get('error')
            if is_wheel and not prev_failures and isinstance(load_error, ImportError):
                load_failure = {}
            continue

        if manifest_path:
            validated = validate_sdk_check(manifest_path)
            if not validated:
                log.warn("The SDK check (%s) was designed for a different agent core "
                         "or couldnt be validated - behavior is undefined" % check_name)

        version_override = None
        if is_wheel:
            wheel_version = _get_wheel_version(check_name)
            if wheel_version is None or isinstance(wheel_version, dict):
                version_override = 'Unknown Wheel'
            else:
                version_override = wheel_version
        elif not manifest_path and agentConfig['additional_checksd'] in check_path:
            version_override = 'custom'  # custom check


        load_success, load_failure = _initialize_check(
            check_config, check_name, check_class, agentConfig, manifest_path, version_override
        )

        _update_python_path(check_config)

        if is_wheel:
            log.debug('Loaded %s' % check_name)
        else:
            log.debug('Loaded %s' % check_path)
        break  # we successfully initialized this check

    return load_success, load_failure


def load_check_directory(agentConfig, hostname):
    ''' Return the initialized checks from checks.d, and a mapping of checks that failed to
    initialize. Only checks that have a configuration
    file in conf.d will be returned. '''
    from checks import AGENT_METRICS_CHECK_NAME
    from jmxfetch import JMX_CHECKS

    initialized_checks = {}
    init_failed_checks = {}
    deprecated_checks = {}
    agentConfig['checksd_hostname'] = hostname
    osname = get_os()

    # the TRACE_CONFIG flag is used by the configcheck to trace config object loading and
    # where they come from (service discovery, auto config or config file)
    if agentConfig.get(TRACE_CONFIG):
        configs_and_sources = {
            # check_name: (config_source, config)
        }

    deprecated_checks.update(_deprecated_configs(agentConfig))

    checks_places = get_checks_places(osname, agentConfig)

    for config_path in _file_configs_paths(osname, agentConfig):
        # '/etc/dd-agent/checks.d/my_check.py' -> 'my_check'
        check_name = _conf_path_to_check_name(config_path)

        conf_is_valid, check_config, invalid_check = _load_file_config(config_path, check_name, agentConfig)
        init_failed_checks.update(invalid_check)
        if not conf_is_valid:
            continue

        if agentConfig.get(TRACE_CONFIG):
            configs_and_sources[check_name] = (CONFIG_FROM_FILE, check_config)

        # load the check
        load_success, load_failure = load_check_from_places(check_config, check_name, checks_places, agentConfig)

        initialized_checks.update(load_success)
        init_failed_checks.update(load_failure)

    for check_name, service_disco_check_config in _service_disco_configs(agentConfig).iteritems():
        # ignore this config from service disco if the check has been loaded through a file config
        if check_name in initialized_checks or \
                check_name in init_failed_checks or \
                check_name in JMX_CHECKS:
            continue

        sd_init_config, sd_instances = service_disco_check_config[1]
        if agentConfig.get(TRACE_CONFIG):
            configs_and_sources[check_name] = (
                service_disco_check_config[0],
                {'init_config': sd_init_config, 'instances': sd_instances})

        check_config = {'init_config': sd_init_config, 'instances': sd_instances}

        # load the check
        load_success, load_failure = load_check_from_places(check_config, check_name, checks_places, agentConfig)

        initialized_checks.update(load_success)
        init_failed_checks.update(load_failure)

    init_failed_checks.update(deprecated_checks)
    log.info('initialized checks.d checks: %s' % [k for k in initialized_checks.keys() if k != AGENT_METRICS_CHECK_NAME])
    log.info('initialization failed checks.d checks: %s' % init_failed_checks.keys())

    if agentConfig.get(TRACE_CONFIG):
        return configs_and_sources

    return {'initialized_checks': initialized_checks.values(),
            'init_failed_checks': init_failed_checks}


def load_check(agentConfig, hostname, checkname):
    """Same logic as load_check_directory except it loads one specific check"""
    from jmxfetch import JMX_CHECKS

    agentConfig['checksd_hostname'] = hostname
    osname = get_os()
    checks_places = get_checks_places(osname, agentConfig)
    for config_path in _file_configs_paths(osname, agentConfig):
        check_name = _conf_path_to_check_name(config_path)
        if check_name == checkname and check_name not in JMX_CHECKS:
            conf_is_valid, check_config, invalid_check = _load_file_config(config_path, check_name, agentConfig)

            if invalid_check and not conf_is_valid:
                return invalid_check

            # try to load the check and return the result
            load_success, load_failure = load_check_from_places(check_config, check_name, checks_places, agentConfig)
            return load_success.values()[0] or load_failure

    # the check was not found, try with service discovery
    for check_name, service_disco_check_config in _service_disco_configs(agentConfig).iteritems():
        if check_name == checkname:
            sd_init_config, sd_instances = service_disco_check_config[1]
            check_config = {'init_config': sd_init_config, 'instances': sd_instances}

            # try to load the check and return the result
            load_success, load_failure = load_check_from_places(check_config, check_name, checks_places, agentConfig)
            return load_success.values()[0] if load_success else load_failure

    return None

def generate_jmx_configs(agentConfig, hostname, checknames=None):
    """Similar logic to load_check_directory for JMX checks"""
    from jmxfetch import get_jmx_checks

    jmx_checks = get_jmx_checks(auto_conf=True)

    if not checknames:
        checknames = jmx_checks
    agentConfig['checksd_hostname'] = hostname

    # the check was not found, try with service discovery
    generated = {}
    for check_name, service_disco_check_config in _service_disco_configs(agentConfig).iteritems():
        if check_name in checknames and check_name in jmx_checks:
            log.debug('Generating JMX config for: %s' % check_name)

            _, (sd_init_config, sd_instances) = service_disco_check_config

            check_config = {'init_config': sd_init_config,
                            'instances': sd_instances}

            try:
                yaml = config_to_yaml(check_config)
                generated["{}_{}".format(check_name, 0)] = yaml
            except Exception:
                log.exception("Unable to generate YAML config for %s", check_name)

    return generated

# logging

def get_log_date_format():
    return "%Y-%m-%d %H:%M:%S %Z"


def get_log_format(logger_name):
    if get_os() != 'windows':
        return '%%(asctime)s | %%(levelname)s | dd.%s | %%(name)s(%%(filename)s:%%(lineno)s) | %%(message)s' % logger_name
    return '%(asctime)s | %(levelname)s | %(name)s(%(filename)s:%(lineno)s) | %(message)s'


def get_syslog_format(logger_name):
    return 'dd.%s[%%(process)d]: %%(levelname)s (%%(filename)s:%%(lineno)s): %%(message)s' % logger_name


def get_logging_config(cfg_path=None):
    system_os = get_os()
    logging_config = {
        'log_level': None,
        'log_to_event_viewer': False,
        'log_to_syslog': False,
        'syslog_host': None,
        'syslog_port': None,
    }
    if system_os == 'windows':
        logging_config['collector_log_file'] = os.path.join(_windows_commondata_path(), 'Datadog', 'logs', 'collector.log')
        logging_config['forwarder_log_file'] = os.path.join(_windows_commondata_path(), 'Datadog', 'logs', 'forwarder.log')
        logging_config['dogstatsd_log_file'] = os.path.join(_windows_commondata_path(), 'Datadog', 'logs', 'dogstatsd.log')
        logging_config['jmxfetch_log_file'] = os.path.join(_windows_commondata_path(), 'Datadog', 'logs', 'jmxfetch.log')
        logging_config['service_log_file'] = os.path.join(_windows_commondata_path(), 'Datadog', 'logs', 'service.log')
        logging_config['log_to_syslog'] = False
    else:
        logging_config['collector_log_file'] = '/var/log/datadog/collector.log'
        logging_config['forwarder_log_file'] = '/var/log/datadog/forwarder.log'
        logging_config['dogstatsd_log_file'] = '/var/log/datadog/dogstatsd.log'
        logging_config['jmxfetch_log_file'] = '/var/log/datadog/jmxfetch.log'
        logging_config['go-metro_log_file'] = '/var/log/datadog/go-metro.log'
        logging_config['trace-agent_log_file'] = '/var/log/datadog/trace-agent.log'
        logging_config['process-agent_log_file'] = '/var/log/datadog/process-agent.log'
        logging_config['log_to_syslog'] = True

    config_path = get_config_path(cfg_path, os_name=system_os)
    config = ConfigParser.ConfigParser()
    config.readfp(skip_leading_wsp(open(config_path)))

    if config.has_section('handlers') or config.has_section('loggers') or config.has_section('formatters'):
        if system_os == 'windows':
            config_example_file = "https://github.com/DataDog/dd-agent/blob/master/packaging/datadog-agent/win32/install_files/datadog_win32.conf"
        else:
            config_example_file = "https://github.com/DataDog/dd-agent/blob/master/datadog.conf.example"

        sys.stderr.write("""Python logging config is no longer supported and will be ignored.
            To configure logging, update the logging portion of 'datadog.conf' to match:
             '%s'.
             """ % config_example_file)

    for option in logging_config:
        if config.has_option('Main', option):
            logging_config[option] = config.get('Main', option)

    levels = {
        'CRITICAL': logging.CRITICAL,
        'DEBUG': logging.DEBUG,
        'ERROR': logging.ERROR,
        'FATAL': logging.FATAL,
        'INFO': logging.INFO,
        'WARN': logging.WARN,
        'WARNING': logging.WARNING,
    }
    if config.has_option('Main', 'log_level'):
        logging_config['log_level'] = levels.get(config.get('Main', 'log_level'))

    if config.has_option('Main', 'log_to_syslog'):
        logging_config['log_to_syslog'] = config.get('Main', 'log_to_syslog').strip().lower() in ['yes', 'true', 1]

    if config.has_option('Main', 'log_to_event_viewer'):
        logging_config['log_to_event_viewer'] = config.get('Main', 'log_to_event_viewer').strip().lower() in ['yes', 'true', 1]

    if config.has_option('Main', 'syslog_host'):
        host = config.get('Main', 'syslog_host').strip()
        if host:
            logging_config['syslog_host'] = host
        else:
            logging_config['syslog_host'] = None

    if config.has_option('Main', 'syslog_port'):
        port = config.get('Main', 'syslog_port').strip()
        try:
            logging_config['syslog_port'] = int(port)
        except Exception:
            logging_config['syslog_port'] = None

    if config.has_option('Main', 'disable_file_logging'):
        logging_config['disable_file_logging'] = config.get('Main', 'disable_file_logging').strip().lower() in ['yes', 'true', 1]
    else:
        logging_config['disable_file_logging'] = False

    return logging_config


def initialize_logging(logger_name):
    try:
        logging_config = get_logging_config()

        logging.basicConfig(
            format=get_log_format(logger_name),
            level=logging_config['log_level'] or logging.INFO,
        )

        log_file = logging_config.get('%s_log_file' % logger_name)
        if log_file is not None and not logging_config['disable_file_logging']:
            # make sure the log directory is writeable
            # NOTE: the entire directory needs to be writable so that rotation works
            if os.access(os.path.dirname(log_file), os.R_OK | os.W_OK):
                file_handler = logging.handlers.RotatingFileHandler(log_file, maxBytes=LOGGING_MAX_BYTES, backupCount=1)
                formatter = logging.Formatter(get_log_format(logger_name), get_log_date_format())
                file_handler.setFormatter(formatter)

                root_log = logging.getLogger()
                root_log.addHandler(file_handler)
            else:
                sys.stderr.write("Log file is unwritable: '%s'\n" % log_file)

        # set up syslog
        if logging_config['log_to_syslog']:
            try:
                from logging.handlers import SysLogHandler

                if logging_config['syslog_host'] is not None and logging_config['syslog_port'] is not None:
                    sys_log_addr = (logging_config['syslog_host'], logging_config['syslog_port'])
                else:
                    sys_log_addr = "/dev/log"
                    # Special-case BSDs
                    if Platform.is_darwin():
                        sys_log_addr = "/var/run/syslog"
                    elif Platform.is_freebsd():
                        sys_log_addr = "/var/run/log"

                handler = SysLogHandler(address=sys_log_addr, facility=SysLogHandler.LOG_DAEMON)
                handler.setFormatter(logging.Formatter(get_syslog_format(logger_name), get_log_date_format()))
                root_log = logging.getLogger()
                root_log.addHandler(handler)
            except Exception as e:
                sys.stderr.write("Error setting up syslog: '%s'\n" % str(e))
                traceback.print_exc()

        # Setting up logging in the event viewer for windows
        if get_os() == 'windows' and logging_config['log_to_event_viewer']:
            try:
                from logging.handlers import NTEventLogHandler
                nt_event_handler = NTEventLogHandler(logger_name, get_win32service_file('windows', 'win32service.pyd'), 'Application')
                nt_event_handler.setFormatter(logging.Formatter(get_syslog_format(logger_name), get_log_date_format()))
                nt_event_handler.setLevel(logging.ERROR)
                app_log = logging.getLogger(logger_name)
                app_log.addHandler(nt_event_handler)
            except Exception as e:
                sys.stderr.write("Error setting up Event viewer logging: '%s'\n" % str(e))
                traceback.print_exc()

    except Exception as e:
        sys.stderr.write("Couldn't initialize logging: %s\n" % str(e))
        traceback.print_exc()

        # if config fails entirely, enable basic stdout logging as a fallback
        logging.basicConfig(
            format=get_log_format(logger_name),
            level=logging.INFO,
        )

    # re-get the log after logging is initialized
    global log
    log = logging.getLogger(__name__)<|MERGE_RESOLUTION|>--- conflicted
+++ resolved
@@ -42,13 +42,8 @@
 
 
 # CONSTANTS
-<<<<<<< HEAD
-AGENT_VERSION = "5.19.0"
+AGENT_VERSION = "5.22.0"
 JMX_VERSION = "0.18.0"
-=======
-AGENT_VERSION = "5.22.0"
-JMX_VERSION = "0.17.0"
->>>>>>> b3d84585
 DATADOG_CONF = "datadog.conf"
 UNIX_CONFIG_PATH = '/etc/dd-agent'
 MAC_CONFIG_PATH = '/opt/datadog-agent/etc'
